--- conflicted
+++ resolved
@@ -570,11 +570,7 @@
     subplot_kwargs : dict, optional
         Addtional kwargs to while creating the fig and axes
     sample_kwargs : dict, optional
-<<<<<<< HEAD
-        Kwargs for the :func:`plot_sample` function
-=======
         Kwargs for the :func:`plot_samples` function
->>>>>>> 78c5b099
     hdi_kwargs : dict, optional
         Kwargs for the :func:`plot_hdi` function
     same_axes : bool
