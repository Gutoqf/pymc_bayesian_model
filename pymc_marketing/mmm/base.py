from inspect import (
    getattr_static,
    isdatadescriptor,
    isgetsetdescriptor,
    ismemberdescriptor,
    ismethoddescriptor,
)
from typing import Any, Callable, Dict, List, Optional, Tuple, Union

import arviz as az
import matplotlib.pyplot as plt
import matplotlib.ticker as mtick
import numpy as np
import pandas as pd
import pymc as pm
import seaborn as sns

from pymc.util import RandomState
from pytensor.tensor import TensorVariable
from scipy.optimize import Bounds, minimize

from pymc_experimental.model_builder import ModelBuilder

from sklearn.pipeline import Pipeline
from sklearn.preprocessing import FunctionTransformer
from xarray import DataArray, Dataset

from pymc_marketing.mmm.budget_optimizer import budget_constraint, compute_optimal_contribution_based_budget_allocation
from pymc_marketing.mmm.utils import CurveCalculator, find_elbow
from pymc_marketing.mmm.validating import (
    ValidateChannelColumns,
    ValidateDateColumn,
    ValidateTargetColumn,
)

__all__ = ("BaseMMM", "MMM")


class BaseMMM(ModelBuilder):
    model: pm.Model
    _model_type = "BaseMMM"
    version = "0.0.2"

    def __init__(
        self,
        date_column: str,
        channel_columns: Union[List[str], Tuple[str]],
        model_config: Optional[Dict] = None,
        sampler_config: Optional[Dict] = None,
        **kwargs,
    ) -> None:
        self.X: Optional[pd.DataFrame] = None
        self.y: Optional[pd.Series] = None
        self.date_column: str = date_column
        self.channel_columns: Union[List[str], Tuple[str]] = channel_columns
        self.n_channel: int = len(channel_columns)
        self._fit_result: Optional[az.InferenceData] = None
        self._posterior_predictive: Optional[az.InferenceData] = None
        super().__init__(model_config=model_config, sampler_config=sampler_config)

    @property
    def methods(self) -> List[Any]:
        maybe_methods = [getattr_static(self, attr) for attr in dir(self)]
        return [
            method
            for method in maybe_methods
            if callable(method)
            and not (
                ismethoddescriptor(method)
                or isdatadescriptor(method)
                or isgetsetdescriptor(method)
                or ismemberdescriptor(method)
            )
        ]

    @property
    def validation_methods(
        self,
    ) -> Tuple[
        List[Callable[["BaseMMM", Union[pd.DataFrame, pd.Series]], None]],
        List[Callable[["BaseMMM", Union[pd.DataFrame, pd.Series]], None]],
    ]:
        """
        A property that provides validation methods for features ("X") and the target variable ("y").

        This property scans the methods of the object and returns those marked for validation.
        The methods are marked by having a _tags dictionary attribute, with either "validation_X" or "validation_y" set to True.
        The "validation_X" tag indicates a method used for validating features, and "validation_y" indicates a method used for validating the target variable.

        Returns
        -------
        tuple of list of Callable[["BaseMMM", pd.DataFrame], None]
            A tuple where the first element is a list of methods for "X" validation, and the second element is a list of methods for "y" validation.

        """
        return (
            [
                method
                for method in self.methods
                if getattr(method, "_tags", {}).get("validation_X", False)
            ],
            [
                method
                for method in self.methods
                if getattr(method, "_tags", {}).get("validation_y", False)
            ],
        )

    def validate(self, target: str, data: Union[pd.DataFrame, pd.Series]) -> None:
        """
        Validates the input data based on the specified target type.

        This function loops over the validation methods specified for
        the target type and applies them to the input data.

        Parameters
        ----------
        target : str
            The type of target to be validated.
            Expected values are "X" for features and "y" for the target variable.
        data : Union[pd.DataFrame, pd.Series]
            The input data to be validated.

        Raises
        ------
        ValueError
            If the target type is not "X" or "y", a ValueError will be raised.
        """
        if target not in ["X", "y"]:
            raise ValueError("Target must be either 'X' or 'y'")
        if target == "X":
            validation_methods = self.validation_methods[0]
        elif target == "y":
            validation_methods = self.validation_methods[1]

        for method in validation_methods:
            method(self, data)

    @property
    def preprocessing_methods(
        self,
    ) -> Tuple[
        List[
            Callable[
                ["BaseMMM", Union[pd.DataFrame, pd.Series]],
                Union[pd.DataFrame, pd.Series],
            ]
        ],
        List[
            Callable[
                ["BaseMMM", Union[pd.DataFrame, pd.Series]],
                Union[pd.DataFrame, pd.Series],
            ]
        ],
    ]:
        """
        A property that provides preprocessing methods for features ("X") and the target variable ("y").

        This property scans the methods of the object and returns those marked for preprocessing.
        The methods are marked by having a _tags dictionary attribute, with either "preprocessing_X" or "preprocessing_y" set to True.
        The "preprocessing_X" tag indicates a method used for preprocessing features, and "preprocessing_y" indicates a method used for preprocessing the target variable.

        Returns
        -------
        tuple of list of Callable[["BaseMMM", pd.DataFrame], pd.DataFrame]
            A tuple where the first element is a list of methods for "X" preprocessing, and the second element is a list of methods for "y" preprocessing.
        """
        return (
            [
                method
                for method in self.methods
                if getattr(method, "_tags", {}).get("preprocessing_X", False)
            ],
            [
                method
                for method in self.methods
                if getattr(method, "_tags", {}).get("preprocessing_y", False)
            ],
        )

    def preprocess(
        self, target: str, data: Union[pd.DataFrame, pd.Series]
    ) -> Union[pd.DataFrame, pd.Series]:
        """
        Preprocess the provided data according to the specified target.

        This method applies preprocessing methods to the data ("X" or "y"), which are specified in the preprocessing_methods property of this object.
        It iteratively applies each method in the appropriate list (either for "X" or "y") to the data.

        Parameters
        ----------
        target : str
            Indicates whether the data represents features ("X") or the target variable ("y").

        data : pd.DataFrame
            The data to be preprocessed.

        Returns
        -------
        Union[pd.DataFrame, pd.Series]
            The preprocessed data.

        Raises
        ------
        ValueError
            If the target is neither "X" nor "y".

        Example
        -------
        >>> data = pd.DataFrame({"x1": [1, 2, 3], "y": [4, 5, 6]})
        >>> self.preprocess("X", data)
        """
        if target == "X":
            for method in self.preprocessing_methods[0]:
                data = method(self, data)
        elif target == "y":
            for method in self.preprocessing_methods[1]:
                data = method(self, data)
        else:
            raise ValueError("Target must be either 'X' or 'y'")
        return data

    def get_target_transformer(self) -> Pipeline:
        try:
            return self.target_transformer  # type: ignore
        except AttributeError:
            identity_transformer = FunctionTransformer()
            return Pipeline(steps=[("scaler", identity_transformer)])

    @property
    def prior_predictive(self) -> az.InferenceData:
        if self.idata is None or "prior_predictive" not in self.idata:
            raise RuntimeError("The model hasn't been fit yet, call .fit() first")
        return self.idata["prior_predictive"]

    @property
    def fit_result(self) -> Dataset:
        if self.idata is None or "posterior" not in self.idata:
            raise RuntimeError("The model hasn't been fit yet, call .fit() first")
        return self.idata["posterior"]

    @property
    def posterior_predictive(self) -> Dataset:
        if self.idata is None or "posterior_predictive" not in self.idata:
            raise RuntimeError("The model hasn't been fit yet, call .fit() first")
        return self.idata["posterior_predictive"]

    def plot_prior_predictive(
        self, samples: int = 1_000, **plt_kwargs: Any
    ) -> plt.Figure:
        prior_predictive_data: az.InferenceData = self.prior_predictive

        likelihood_hdi_94: DataArray = az.hdi(ary=prior_predictive_data, hdi_prob=0.94)[
            "likelihood"
        ]
        likelihood_hdi_50: DataArray = az.hdi(ary=prior_predictive_data, hdi_prob=0.50)[
            "likelihood"
        ]

        fig, ax = plt.subplots(**plt_kwargs)
        if self.X is not None and self.y is not None:
            ax.fill_between(
                x=np.asarray(self.X[self.date_column]),
                y1=likelihood_hdi_94[:, 0],
                y2=likelihood_hdi_94[:, 1],
                color="C0",
                alpha=0.2,
                label="94% HDI",
            )

            ax.fill_between(
                x=np.asarray(self.X[self.date_column]),
                y1=likelihood_hdi_50[:, 0],
                y2=likelihood_hdi_50[:, 1],
                color="C0",
                alpha=0.3,
                label="50% HDI",
            )

            ax.plot(
                np.asarray(self.X[self.date_column]),
                np.asarray(self.preprocessed_data["y"]),
                color="black",
            )
            ax.set(
                title="Prior Predictive Check", xlabel="date", ylabel=self.output_var
            )
        else:
            raise RuntimeError(
                "The model hasn't been fit yet, call .fit() first with X and y data."
            )
        return fig

    def plot_posterior_predictive(
        self, original_scale: bool = False, **plt_kwargs: Any
    ) -> plt.Figure:
        posterior_predictive_data: Dataset = self.posterior_predictive
        likelihood_hdi_94: DataArray = az.hdi(
            ary=posterior_predictive_data, hdi_prob=0.94
        )["likelihood"]
        likelihood_hdi_50: DataArray = az.hdi(
            ary=posterior_predictive_data, hdi_prob=0.50
        )["likelihood"]

        if original_scale:
            likelihood_hdi_94 = self.get_target_transformer().inverse_transform(
                Xt=likelihood_hdi_94
            )
            likelihood_hdi_50 = self.get_target_transformer().inverse_transform(
                Xt=likelihood_hdi_50
            )

        fig, ax = plt.subplots(**plt_kwargs)
        if self.X is not None and self.y is not None:
            ax.fill_between(
                x=self.X[self.date_column],
                y1=likelihood_hdi_94[:, 0],
                y2=likelihood_hdi_94[:, 1],
                color="C0",
                alpha=0.2,
                label="94% HDI",
            )

            ax.fill_between(
                x=self.X[self.date_column],
                y1=likelihood_hdi_50[:, 0],
                y2=likelihood_hdi_50[:, 1],
                color="C0",
                alpha=0.3,
                label="50% HDI",
            )

            target_to_plot: np.ndarray = np.asarray(
                self.y if original_scale else self.preprocessed_data["y"]
            )
            ax.plot(
                np.asarray(self.X[self.date_column]),
                target_to_plot,
                color="black",
            )
            ax.set(
                title="Posterior Predictive Check",
                xlabel="date",
                ylabel=self.output_var,
            )
        else:
            raise RuntimeError("The model hasn't been fit yet, call .fit() first")
        return fig

    def _format_model_contributions(self, var_contribution: str) -> DataArray:
        contributions = az.extract(
            self.fit_result,
            var_names=[var_contribution],
            combined=False,
        )
        contracted_dims = [
            d for d in contributions.dims if d not in ["chain", "draw", "date"]
        ]
        return contributions.sum(contracted_dims) if contracted_dims else contributions

    def plot_components_contributions(self, **plt_kwargs: Any) -> plt.Figure:
        channel_contributions = self._format_model_contributions(
            var_contribution="channel_contributions"
        )
        means = [channel_contributions.mean(["chain", "draw"])]
        contribution_vars = [
            az.hdi(channel_contributions, hdi_prob=0.94).channel_contributions
        ]

        for arg, var_contribution in zip(
            ["control_columns", "yearly_seasonality"],
            ["control_contributions", "fourier_contributions"],
        ):
            if getattr(self, arg, None):
                contributions = self._format_model_contributions(
                    var_contribution=var_contribution
                )
                means.append(contributions.mean(["chain", "draw"]))
                contribution_vars.append(
                    az.hdi(contributions, hdi_prob=0.94)[var_contribution]
                )

        fig, ax = plt.subplots(**plt_kwargs)

        for i, (mean, hdi, var_contribution) in enumerate(
            zip(
                means,
                contribution_vars,
                [
                    "channel_contribution",
                    "control_contribution",
                    "fourier_contribution",
                ],
            )
        ):
            if self.X is not None:
                ax.fill_between(
                    x=self.X[self.date_column],
                    y1=hdi.isel(hdi=0),
                    y2=hdi.isel(hdi=1),
                    color=f"C{i}",
                    alpha=0.25,
                    label=f"$94 %$ HDI ({var_contribution})",
                )
                ax.plot(
                    np.asarray(self.X[self.date_column]),
                    np.asarray(mean),
                    color=f"C{i}",
                )
        if self.X is not None:
            intercept = az.extract(
                self.fit_result, var_names=["intercept"], combined=False
            )
            intercept_hdi = np.repeat(
                a=az.hdi(intercept).intercept.data[None, ...],
                repeats=self.X[self.date_column].shape[0],
                axis=0,
            )
            ax.plot(
                np.asarray(self.X[self.date_column]),
                np.full(len(self.X[self.date_column]), intercept.mean().data),
                color=f"C{i + 1}",
            )
            ax.fill_between(
                x=self.X[self.date_column],
                y1=intercept_hdi[:, 0],
                y2=intercept_hdi[:, 1],
                color=f"C{i + 1}",
                alpha=0.25,
                label="$94 %$ HDI (intercept)",
            )
            ax.plot(
                np.asarray(self.X[self.date_column]),
                np.asarray(self.preprocessed_data["y"]),
                color="black",
            )
            ax.legend(title="components", loc="center left", bbox_to_anchor=(1, 0.5))
            ax.set(
                title="Posterior Predictive Model Components",
                xlabel="date",
                ylabel=self.output_var,
            )
        return fig

    def plot_channel_parameter(self, param_name: str, **plt_kwargs: Any) -> plt.Figure:
        if param_name not in ["alpha", "lam", "beta_channel"]:
            raise ValueError(f"Invalid parameter name: {param_name}")

        param_samples_df = pd.DataFrame(
            data=az.extract(data=self.fit_result, var_names=[param_name]).T,
            columns=self.channel_columns,
        )

        fig, ax = plt.subplots(**plt_kwargs)
        sns.violinplot(data=param_samples_df, orient="h", ax=ax)
        ax.set(
            title=f"Posterior Predictive {param_name} Parameter",
            xlabel=param_name,
            ylabel="channel",
        )
        return fig

    def compute_channel_contribution_original_scale(self) -> DataArray:
        channel_contribution = az.extract(
            data=self.fit_result, var_names=["channel_contributions"], combined=False
        )

        # sklearn preprocessers expect 2-D arrays of (obs, features)
        # We need to treat all entries of channel_contribution as independent obs
        # so we flatten it, then apply the transform, and finally reshape back into its
        # original form
        return DataArray(
            np.reshape(
                self.get_target_transformer().inverse_transform(
                    channel_contribution.data.flatten()[:, None]
                ),
                channel_contribution.shape,
            ),
            dims=channel_contribution.dims,
            coords=channel_contribution.coords,
        )
    
    def _plot_estimations(self, x: np.ndarray, y: np.ndarray, channel: str, i: int) -> plt.Figure:
        fig_estimations, ax_estimations = plt.subplots(figsize=(8, 6))

        calculator = CurveCalculator(x, y)
        polynomial = calculator.polynomial
        x_space_actual = calculator.x_space_actual
        y_space_actual = calculator.y_space_actual
        x_space_projected = calculator.x_space_projected
        y_space_projected = calculator.y_space_projected
        roots = calculator.real_roots

        ax_estimations.plot(
            x_space_actual,
            y_space_actual,
            label=f"{channel} fit",
            color=f"C{i}",
            linestyle="-",
        )
        ax_estimations.plot(
            x_space_projected, y_space_projected, linestyle="--", color=f"C{i}"
        )

        for root in roots:
            if root >= x.min() and root <= x.max():
                ax_estimations.plot(
                    root, polynomial(root), "ro", label="Plateau Effect"
                )
            else:
                ax_estimations.plot(
                    root,
                    polynomial(root),
                    marker="o",
                    markersize=8,
                    markeredgecolor=f"C{i}",
                    markerfacecolor="white",
                    label="Projected Plateau Effect",
                )

        idx_elbow = find_elbow(x_space_projected, y_space_projected)
        elbow_x = x_space_projected[idx_elbow]
        elbow_y = y_space_projected[idx_elbow]

        ax_estimations.plot(
            elbow_x,
            elbow_y,
            marker="s",
            markersize=8,
            markeredgecolor=f"C{i}",
            markerfacecolor="white",
            label="Optimal Point",
        )

<<<<<<< HEAD
        ax_estimations.set(xlabel="Spent", ylabel="Contribution")
        ax_estimations.legend()

        return fig_estimations

    def plot_contribution_curves(self, show_estimations: bool = False) -> plt.Figure:
        """
        Plot the direct contribution curves for each channel and optionally show the estimated points.

        Parameters
        ----------
        show_estimations : bool, optional
            Whether to show the estimated points (plateau and elbow), defaults to False.
=======
    def plot_direct_contribution_curves(self) -> plt.Figure:
        """Plots the direct contribution curves. The term "direct" refers to the fact
        we plots costs vs immediate returns and we do not take into account the lagged
        effects of the channels e.g. adstock transformations.
>>>>>>> 9c609e79

        Returns
        -------
        plt.Figure
<<<<<<< HEAD
            The matplotlib Figure object representing the plot.
=======
            Direct contribution curves.
>>>>>>> 9c609e79
        """
        channel_contributions = self.compute_channel_contribution_original_scale().mean(
            ["chain", "draw"]
        )

        fig, axes = plt.subplots(
            nrows=self.n_channel,
            ncols=1,
            sharex=False,
            sharey=False,
            figsize=(12, 4 * self.n_channel),
            layout="constrained",
        )

        for i, channel in enumerate(self.channel_columns):
            ax = axes[i]

            x = self.X[self.channel_columns].to_numpy()[:, i]
            y = channel_contributions.sel(channel=channel)

            if self.X is not None:
                sns.regplot(
                    x=x,
                    y=y,
                    color=f"C{i}",
                    order=2,
                    ci=None,
                    line_kws={
                        "linestyle": "--",
                        "alpha": 0.5,
                    },
                    ax=ax,
                )
            ax.legend(loc="upper left")
            ax.legend(
                loc="upper left",
                facecolor="white",
                title=f"{channel} Legend",
                fontsize="small",
            )
            ax.set(xlabel="Spent", ylabel="Contribution")

            if show_estimations:
                fig_estimations = self._plot_estimations(x, y, channel, i)
                fig.append(fig_estimations)

        fig.suptitle("Immediate response curves", fontsize=16)
        return fig

    def compute_channel_estimate_points_original_scale(self) -> pd.DataFrame:
        """
        Estimate optimal and plateau points for each channel.

        Returns
        -------
        pd.DataFrame
            A DataFrame with the estimated points.
        """
        channel_contributions = self.compute_channel_contribution_original_scale().mean(
            ["chain", "draw"]
        )

        df_estimations = pd.DataFrame(
            columns=["channel", "spent_optimal_point", "optimal_contribution_point", "maximum_spent_point"]
        )

        for i, channel in enumerate(self.channel_columns):
            x = self.X[self.channel_columns].to_numpy()[:, i]
            y = channel_contributions.sel(channel=channel)

            calculator = CurveCalculator(x, y)

            x_space_projected = calculator.x_space_projected
            y_space_projected = calculator.y_space_projected
            roots = calculator.real_roots

            idx_elbow = find_elbow(x_space_projected, y_space_projected)
            elbow_x = x_space_projected[idx_elbow]
            elbow_y = y_space_projected[idx_elbow]

            for root in roots:
                # Create a DataFrame for this iteration
                temp_df = pd.DataFrame(
                    {
                        "channel": [channel],
                        "spent_optimal_point": [elbow_x],
                        "optimal_contribution_point": [elbow_y],
                        "maximum_spent_point": [root],
                    }
                )

            # Use concat to add the new data to the results DataFrame
            df_estimations = pd.concat([df_estimations, temp_df], ignore_index=True)

        return df_estimations.reset_index(drop=True)

    def budget_allocator(
        self,
        total_budget: float,
        df_estimations: pd.DataFrame,
        budget_bounds: Optional[Dict[str, Tuple[float, float]]] = None,
    ) -> Dict:
        """
        Allocate the budget optimally among different channels based on estimations and budget constraints.
        
        - The function allocates the budget optimally among different channels based on the provided estimations and budget constraints.
        - It performs validation checks on the input parameters to ensure they are of the correct type and not None.
        - The channel contributions are computed using the `compute_channel_contribution_original_scale` method.
        - The lower and upper bounds for the budget allocation are determined based on the provided `budget_bounds` or default values.
        - Optimization is performed to find the optimal budget allocation that maximizes contribution while satisfying the budget constraint.
        - The results are stored in a dictionary containing the allocated budget and contribution information.
        - The updated DataFrame with the allocated budget and contribution information is returned as part of the dictionary.

        Parameters
        ----------
        total_budget : float, optional
            The total budget available for allocation.
        df_estimations : pd.DataFrame, optional
            A DataFrame containing estimations and information about different channels.
        budget_bounds : dict, optional
            A dictionary specifying the budget bounds for each channel.

        Returns
        -------
        Dict
            A dictionary containing the allocated budget and contribution information.

        Raises
        ------
        ValueError
            If any of the required parameters are not provided or have an incorrect type.
        """

        if total_budget is None or df_estimations is None:
            raise ValueError(
                "Total Budget and Estimations dataframe parameters must be provided."
            )

        if not isinstance(total_budget, (int, float)):
            raise ValueError(
                "The 'total_budget' parameter must be an integer or float."
            )

        if not isinstance(df_estimations, pd.DataFrame):
            raise ValueError(
                "The 'df_estimations' parameter must be a pandas DataFrame."
            )

        if not isinstance(budget_bounds, dict):
            raise ValueError("The 'budget_bounds' parameter must be a dictionary.")

        df = df_estimations.copy()
        channel_contributions = self.compute_channel_contribution_original_scale().mean(
            ["chain", "draw"]
        )

        lower_bounds = []
        upper_bounds = []

        for channel in df["channel"]:
            if channel in budget_bounds:
                min_bound, max_bound = budget_bounds[channel]
            else:
                min_bound = np.quantile(self.data[channel], 0.25)
                max_bound = df.loc[df["channel"] == channel, "plateau_point"].values[0]

            lower_bounds.append(min_bound)
            upper_bounds.append(max_bound)

        bounds = Bounds(lower_bounds, upper_bounds)
        cons = {"type": "eq", "fun": budget_constraint, "args": (total_budget,)}

        initial_guess = lower_bounds  # Start with minimum allocation for all channels
        result = minimize(
            compute_optimal_contribution_based_budget_allocation,
            initial_guess,
            args=(df, self.data, channel_contributions),
            bounds=bounds,
            constraints=cons,
        )

        # Add the new column to the dataframe
        df["Optimal Budget"] = np.round(result.x)

        contributions = pd.DataFrame(
            {
                "estimated_total_budget": np.round(result.x.sum()),
                "estimated_max_contribution": (-result.fun),
            },
            index=[0],
        )

        # Return the updated results
        return {"allocation": df, "contribution": contributions}

    def compute_mean_contributions_over_time(
        self, original_scale: bool = False
    ) -> pd.DataFrame:
        """Get the contributions of each channel over time.

        Parameters
        ----------
        original_scale : bool, optional
            Whether to return the contributions in the original scale of the target
            variable. If False, the contributions are returned in the scale of the
            transformed target variable. Defaults to False.

        Returns
        -------
        pd.DataFrame
            A dataframe with the mean contributions of each channel and control variables over time.
        """
        contributions_channel_over_time = (
            az.extract(
                self.fit_result,
                var_names=["channel_contributions"],
                combined=True,
            )
            .mean("sample")
            .to_dataframe()
            .squeeze()
            .unstack()
        )
        contributions_channel_over_time.columns = self.channel_columns

        if getattr(self, "control_columns", None):
            contributions_control_over_time = (
                az.extract(
                    self.fit_result,
                    var_names=["control_contributions"],
                    combined=True,
                )
                .mean("sample")
                .to_dataframe()
                .squeeze()
                .unstack()
            )
        else:
            contributions_control_over_time = pd.DataFrame(
                index=contributions_channel_over_time.index
            )

        if getattr(self, "yearly_seasonality", None):
            contributions_fourier_over_time = (
                az.extract(
                    self.fit_result,
                    var_names=["fourier_contributions"],
                    combined=True,
                )
                .mean("sample")
                .to_dataframe()
                .squeeze()
                .unstack()
            )
        else:
            contributions_fourier_over_time = pd.DataFrame(
                index=contributions_channel_over_time.index
            )

        contributions_intercept_over_time = (
            az.extract(
                self.fit_result,
                var_names=["intercept"],
                combined=True,
            )
            .mean("sample")
            .to_numpy()
        )

        all_contributions_over_time = (
            contributions_channel_over_time.join(contributions_control_over_time)
            .join(contributions_fourier_over_time)
            .assign(intercept=contributions_intercept_over_time)
        )

        if original_scale:
            all_contributions_over_time = pd.DataFrame(
                data=self.get_target_transformer().inverse_transform(
                    all_contributions_over_time
                ),
                columns=all_contributions_over_time.columns,
                index=all_contributions_over_time.index,
            )
            all_contributions_over_time.columns = (
                all_contributions_over_time.columns.map(
                    lambda x: f"channel_{x}" if isinstance(x, int) else x
                )
            )
        return all_contributions_over_time

    def plot_grouped_contribution_breakdown_over_time(
        self,
        stack_groups: Optional[Dict[str, List[str]]] = None,
        original_scale: bool = False,
        area_kwargs: Optional[Dict[str, Any]] = None,
        **plt_kwargs: Any,
    ) -> plt.Figure:
        """Plot a time series area chart for all channel contributions.

        Since a chart like this can become quite crowded if you have many channels or
        control variables, you can group certain variables together using the
        `stack_groups` keyword.

        Parameters
        ----------
        stack_groups : dict of {str: list of str}, optional
            Specifies which variables to group together.
            Example: passing
                {
                    "Baseline": ["intercept"],
                    "Offline": ["TV", "Radio"],
                    "Online": ["Banners"]
                }
            results in a chart with three colors, one for Baseline, one for Online,
            and one for Offline. If `stack_groups` is None, the chart would have four
            colors since TV and Radio would be separated.

            Note: If you only pass {"Baseline": "intercept", "Online": ["Banners"]},
            you will not see the TV and Radio channels in the chart.
        original_scale : bool, by default False
            If True, the contributions are plotted in the original scale of the target.

        Returns
        -------
        plt.Figure
            Matplotlib figure with the plot.
        """

        all_contributions_over_time = self.compute_mean_contributions_over_time(
            original_scale=original_scale
        )

        if stack_groups is not None:
            grouped_buffer = []
            for group, columns in stack_groups.items():
                grouped = (
                    all_contributions_over_time.filter(columns)
                    .sum(axis="columns")
                    .rename(group)
                )
                grouped_buffer.append(grouped)

            all_contributions_over_time = pd.concat(grouped_buffer, axis="columns")

        fig, ax = plt.subplots(**plt_kwargs)
        area_params = dict(stacked=True, ax=ax)
        if area_kwargs is not None:
            area_params.update(area_kwargs)
        all_contributions_over_time.plot.area(**area_params)
        ax.legend(title="groups", loc="center left", bbox_to_anchor=(1, 0.5))
        return fig

    def _get_channel_contributions_share_samples(self) -> DataArray:
        channel_contribution_original_scale_samples: DataArray = (
            self.compute_channel_contribution_original_scale()
        )
        numerator: DataArray = channel_contribution_original_scale_samples.sum(["date"])
        denominator: DataArray = numerator.sum("channel")
        return numerator / denominator

    def plot_channel_contribution_share_hdi(
        self, hdi_prob: float = 0.94, **plot_kwargs: Any
    ) -> plt.Figure:
        channel_contributions_share: DataArray = (
            self._get_channel_contributions_share_samples()
        )

        ax, *_ = az.plot_forest(
            data=channel_contributions_share,
            combined=True,
            hdi_prob=hdi_prob,
            **plot_kwargs,
        )
        ax.xaxis.set_major_formatter(mtick.FuncFormatter(lambda y, _: f"{y: 0.0%}"))
        fig: plt.Figure = plt.gcf()
        fig.suptitle("channel Contribution Share", fontsize=16, y=1.05)
        return fig

    def graphviz(self, **kwargs):
        return pm.model_to_graphviz(self.model, **kwargs)


class MMM(BaseMMM, ValidateTargetColumn, ValidateDateColumn, ValidateChannelColumns):
    pass<|MERGE_RESOLUTION|>--- conflicted
+++ resolved
@@ -532,35 +532,25 @@
             label="Optimal Point",
         )
 
-<<<<<<< HEAD
         ax_estimations.set(xlabel="Spent", ylabel="Contribution")
         ax_estimations.legend()
 
         return fig_estimations
 
-    def plot_contribution_curves(self, show_estimations: bool = False) -> plt.Figure:
-        """
-        Plot the direct contribution curves for each channel and optionally show the estimated points.
+    def plot_direct_contribution_curves(self, show_estimations: bool = False) -> plt.Figure:
+        """Plots the direct contribution curves. The term "direct" refers to the fact
+        we plots costs vs immediate returns and we do not take into account the lagged
+        effects of the channels e.g. adstock transformations.
 
         Parameters
         ----------
         show_estimations : bool, optional
             Whether to show the estimated points (plateau and elbow), defaults to False.
-=======
-    def plot_direct_contribution_curves(self) -> plt.Figure:
-        """Plots the direct contribution curves. The term "direct" refers to the fact
-        we plots costs vs immediate returns and we do not take into account the lagged
-        effects of the channels e.g. adstock transformations.
->>>>>>> 9c609e79
 
         Returns
         -------
-        plt.Figure
-<<<<<<< HEAD
-            The matplotlib Figure object representing the plot.
-=======
+        plt.Figure :
             Direct contribution curves.
->>>>>>> 9c609e79
         """
         channel_contributions = self.compute_channel_contribution_original_scale().mean(
             ["chain", "draw"]
