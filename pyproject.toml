--- conflicted
+++ resolved
@@ -47,18 +47,15 @@
     "watermark",
 ]
 lint = ["mypy", "pandas-stubs", "pre-commit>=2.19.0", "ruff>=0.1.4"]
-<<<<<<< HEAD
 test = [
     "graphviz==0.20.1",
     "lifetimes==0.11.3",
+    "papermill",
     "preliz==0.8.0",
     "pytest-cov==3.0.0",
     "pytest-mock==3.14.0",
     "pytest==7.0.1",
 ]
-=======
-test = ["lifetimes==0.11.3", "papermill", "pytest==7.0.1", "pytest-cov==3.0.0"]
->>>>>>> 576cf454
 
 [tool.setuptools]
 packages = [
