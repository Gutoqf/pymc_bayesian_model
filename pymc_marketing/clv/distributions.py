--- conflicted
+++ resolved
@@ -601,33 +601,17 @@
         """Log-likelihood of the distribution."""
         t_x = pt.atleast_1d(value[..., 0])
         x = pt.atleast_1d(value[..., 1])
-<<<<<<< HEAD
-        scalar_case = t_x.type.broadcastable == (True,)
-=======
->>>>>>> a8bb7816
 
         for param in (t_x, x, alpha, beta, gamma, delta, T):
             if param.type.ndim > 1:
                 raise NotImplementedError(
                     f"BetaGeoBetaBinom logp only implemented for vector parameters, got ndim={param.type.ndim}"
                 )
-<<<<<<< HEAD
-            if scalar_case:
-                if param.type.broadcastable == (False,):
-                    raise NotImplementedError(
-                        f"Parameter {param} cannot be larger than scalar value"
-                    )
-=======
->>>>>>> a8bb7816
 
         # Broadcast all the parameters so they are sequences.
         # Potentially inefficient, but otherwise ugly logic needed to unpack arguments in the scan function,
         # since sequences always precede non-sequences.
-<<<<<<< HEAD
-        _, alpha, beta, gamma, delta, T = pt.broadcast_arrays(
-=======
         t_x, alpha, beta, gamma, delta, T = pt.broadcast_arrays(
->>>>>>> a8bb7816
             t_x, alpha, beta, gamma, delta, T
         )
 
