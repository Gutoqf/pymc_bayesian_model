from contextlib import nullcontext as does_not_raise

import numpy as np
import pytensor
import pytensor.tensor as pt
import pytest
import scipy as sp
from pytensor.tensor.variable import TensorVariable

from pymc_marketing.mmm.transformers import (
    ConvMode,
    TanhSaturationParameters,
    WeibullType,
    batched_convolution,
    delayed_adstock,
    geometric_adstock,
    logistic_saturation,
<<<<<<< HEAD
=======
    michaelis_menten,
>>>>>>> 93f00de2
    tanh_saturation,
    tanh_saturation_baselined,
    weibull_adstock,
)


@pytest.fixture
def dummy_design_matrix():
    return np.concatenate(
        (
            np.ones(shape=(100, 1)),
            0.5 * np.ones(shape=(100, 1)),
            np.zeros(shape=(100, 1)),
            np.linspace(start=0.0, stop=1.0, num=(100))[..., None],
            np.linspace(start=0.0, stop=3.0, num=(100))[..., None],
        ),
        axis=1,
    )


@pytest.fixture(
    scope="module", params=["ndarray", "TensorConstant", "TensorVariable"], ids=str
)
def convolution_inputs(request):
    x_val = np.ones((3, 4, 5))
    w_val = np.ones((2))
    if request.param == "ndarray":
        return x_val, w_val, None, None
    elif request.param == "TensorConstant":
        return pt.as_tensor_variable(x_val), pt.as_tensor_variable(w_val), None, None
    elif request.param == "TensorVariable":
        return (
            pt.dtensor3("x"),
            pt.specify_shape(pt.dvector("w"), w_val.shape),
            x_val,
            w_val,
        )


@pytest.fixture(scope="module", params=[0, 1, -1])
def convolution_axis(request):
    return request.param


@pytest.mark.parametrize("mode", [ConvMode.After, ConvMode.Before, ConvMode.Overlap])
def test_batched_convolution(convolution_inputs, convolution_axis, mode):
    x, w, x_val, w_val = convolution_inputs
    y = batched_convolution(x, w, convolution_axis, mode)
    if x_val is None:
        y_val = y.eval()
        expected_shape = getattr(x, "value", x).shape
    else:
        y_val = pytensor.function([x, w], y)(x_val, w_val)
        expected_shape = x_val.shape
    assert y_val.shape == expected_shape
    y_val = np.moveaxis(y_val, convolution_axis, 0)
    x_val = np.moveaxis(
        x_val if x_val is not None else getattr(x, "value", x), convolution_axis, 0
    )
    if mode == ConvMode.After:
        np.testing.assert_allclose(y_val[0], x_val[0])
        np.testing.assert_allclose(y_val[1:], x_val[1:] + x_val[:-1])
    elif mode == ConvMode.Before:
        np.testing.assert_allclose(y_val[-1], x_val[-1])
        np.testing.assert_allclose(y_val[:-1], x_val[1:] + x_val[:-1])
    elif mode == ConvMode.Overlap:
        np.testing.assert_allclose(y_val[0], x_val[0])
        np.testing.assert_allclose(y_val[1:-1], x_val[1:-1] + x_val[:-2])


def test_batched_convolution_invalid_mode(convolution_inputs, convolution_axis):
    x, w, x_val, w_val = convolution_inputs
    invalid_mode = "InvalidMode"
    with pytest.raises(ValueError):
        batched_convolution(x, w, convolution_axis, invalid_mode)


def test_batched_convolution_broadcasting():
    x_val = np.random.default_rng(42).normal(size=(3, 1, 5))
    x = pt.as_tensor_variable(x_val)
    w = pt.as_tensor_variable(np.ones((1, 1, 4, 2)))
    y = batched_convolution(x, w, axis=-1).eval()
    assert y.shape == (1, 3, 4, 5)
    assert np.allclose(y[..., 0], x_val[..., 0])
    assert np.allclose(y[..., 1:], x_val[..., 1:] + x_val[..., :-1])


class TestsAdstockTransformers:
    def test_geometric_adstock_x_zero(self):
        x = np.zeros(shape=(100))
        y = geometric_adstock(x=x, alpha=0.2)
        np.testing.assert_array_equal(x=x, y=y.eval())

    @pytest.mark.parametrize(
        "x, alpha, l_max",
        [
            (np.ones(shape=(100)), 0.3, 10),
            (np.ones(shape=(100)), 0.7, 100),
            (np.zeros(shape=(100)), 0.2, 5),
            (np.ones(shape=(100)), 0.5, 7),
            (np.linspace(start=0.0, stop=1.0, num=50), 0.8, 3),
            (np.linspace(start=0.0, stop=1.0, num=50), 0.8, 50),
        ],
    )
    def test_geometric_adstock_good_alpha(self, x, alpha, l_max):
        y = geometric_adstock(x=x, alpha=alpha, l_max=l_max)
        y_np = y.eval()
        assert y_np[0] == x[0]
        assert y_np[1] == x[1] + alpha * x[0]
        assert y_np[2] == x[2] + alpha * x[1] + (alpha**2) * x[0]

    def test_delayed_adstock_output_type(self):
        x = np.ones(shape=(100))
        y = delayed_adstock(x=x, alpha=0.5, theta=6, l_max=7)
        assert isinstance(y, TensorVariable)
        assert isinstance(y.eval(), np.ndarray)

    def test_delayed_adstock_x_zero(self):
        x = np.zeros(shape=(100))
        y = delayed_adstock(x=x, alpha=0.2, theta=2, l_max=4)
        np.testing.assert_array_equal(x=x, y=y.eval())

    def test_geometric_adstock_vectorized(self, dummy_design_matrix):
        x = dummy_design_matrix.copy()
        x_tensor = pt.as_tensor_variable(x)
        alpha = [0.9, 0.33, 0.5, 0.1, 0.0]
        alpha_tensor = pt.as_tensor_variable(alpha)
        y_tensor = geometric_adstock(x=x_tensor, alpha=alpha_tensor, l_max=12, axis=0)
        y = y_tensor.eval()

        y_tensors = [
            geometric_adstock(x=x[:, i], alpha=alpha[i], l_max=12)
            for i in range(x.shape[1])
        ]
        ys = np.concatenate([y_t.eval()[..., None] for y_t in y_tensors], axis=1)
        assert y.shape == x.shape
        np.testing.assert_almost_equal(actual=y, desired=ys, decimal=12)

    def test_delayed_adstock_vectorized(self, dummy_design_matrix):
        x = dummy_design_matrix
        x_tensor = pt.as_tensor_variable(x)
        alpha = [0.9, 0.33, 0.5, 0.1, 0.0]
        alpha_tensor = pt.as_tensor_variable(alpha)
        theta = [0, 1, 2, 3, 4]
        theta_tensor = pt.as_tensor_variable(theta)
        y_tensor = delayed_adstock(
            x=x_tensor, alpha=alpha_tensor, theta=theta_tensor, l_max=12, axis=0
        )
        y = y_tensor.eval()

        y_tensors = [
            delayed_adstock(x=x[:, i], alpha=alpha[i], theta=theta[i], l_max=12)
            for i in range(x.shape[1])
        ]
        ys = np.concatenate([y_t.eval()[..., None] for y_t in y_tensors], axis=1)
        assert y.shape == x.shape
        np.testing.assert_almost_equal(actual=y, desired=ys, decimal=12)

    @pytest.mark.parametrize(
        "x, lam, k, l_max",
        [
            (np.zeros(shape=(100)), 1, 1, 4),
            (np.ones(shape=(100)), 0.3, 0.5, 10),
            (np.ones(shape=(100)), 0.7, 1, 100),
            (np.zeros(shape=(100)), 0.2, 0.2, 5),
            (np.ones(shape=(100)), 0.5, 0.8, 7),
            (np.linspace(start=0.0, stop=1.0, num=50), 0.8, 1.5, 3),
            (np.linspace(start=0.0, stop=1.0, num=50), 0.8, 1, 50),
        ],
    )
    def test_weibull_pdf_adstock(self, x, lam, k, l_max):
        y = weibull_adstock(x=x, lam=lam, k=k, l_max=l_max, type=WeibullType.PDF).eval()

        assert np.all(np.isfinite(y))
        w = sp.stats.weibull_min.pdf(np.arange(l_max) + 1, c=k, scale=lam)
        w = (w - np.min(w)) / (np.max(w) - np.min(w))
        sp_y = batched_convolution(x, w).eval()

        np.testing.assert_almost_equal(y, sp_y)

    @pytest.mark.parametrize(
        "x, lam, k, l_max",
        [
            (np.zeros(shape=(100)), 1, 1, 4),
            (np.ones(shape=(100)), 0.3, 0.5, 10),
            (np.ones(shape=(100)), 0.7, 1, 100),
            (np.zeros(shape=(100)), 0.2, 0.2, 5),
            (np.ones(shape=(100)), 0.5, 0.8, 7),
            (np.linspace(start=0.0, stop=1.0, num=50), 0.8, 1.5, 3),
            (np.linspace(start=0.0, stop=1.0, num=50), 0.8, 1, 50),
        ],
    )
    def test_weibull_cdf_adsotck(self, x, lam, k, l_max):
        y = weibull_adstock(x=x, lam=lam, k=k, l_max=l_max, type=WeibullType.CDF).eval()

        assert np.all(np.isfinite(y))
        w = 1 - sp.stats.weibull_min.cdf(np.arange(l_max) + 1, c=k, scale=lam)
        w = np.cumprod(np.concatenate([[1], w]))
        sp_y = batched_convolution(x, w).eval()
        np.testing.assert_almost_equal(y, sp_y)

    @pytest.mark.parametrize(
        "type",
        [
            WeibullType.PDF,
            WeibullType.CDF,
        ],
    )
    def test_weibull_adstock_vectorized(self, type, dummy_design_matrix):
        x = dummy_design_matrix.copy()
        x_tensor = pt.as_tensor_variable(x)
        lam = [0.9, 0.33, 0.5, 0.1, 1.0]
        lam_tensor = pt.as_tensor_variable(lam)
        k = [0.8, 0.2, 0.6, 0.4, 1.0]
        k_tensor = pt.as_tensor_variable(k)
        y = weibull_adstock(
            x=x_tensor, lam=lam_tensor, k=k_tensor, l_max=12, type=type
        ).eval()

        y_tensors = [
            weibull_adstock(
                x=x_tensor[:, i], lam=lam_tensor[i], k=k_tensor[i], l_max=12, type=type
            )
            for i in range(x.shape[1])
        ]
        ys = np.concatenate([y_t.eval()[..., None] for y_t in y_tensors], axis=1)
        assert y.shape == x.shape
        np.testing.assert_almost_equal(actual=y, desired=ys, decimal=12)

    @pytest.mark.parametrize(
        "type, expectation",
        [
            ("PDF", does_not_raise()),
            ("CDF", does_not_raise()),
            ("PMF", pytest.raises(ValueError)),
            (WeibullType.PDF, does_not_raise()),
            (WeibullType.CDF, does_not_raise()),
        ],
    )
    def test_weibull_adstock_type(self, type, expectation):
        with expectation:
            weibull_adstock(x=np.ones(shape=(100)), lam=0.5, k=0.5, l_max=10, type=type)


class TestSaturationTransformers:
    def test_logistic_saturation_lam_zero(self):
        x = np.ones(shape=(100))
        y = logistic_saturation(x=x, lam=0.0)
        np.testing.assert_array_equal(x=np.zeros(shape=(100)), y=y.eval())

    def test_logistic_saturation_lam_one(self):
        x = np.ones(shape=(100))
        y = logistic_saturation(x=x, lam=1.0)
        np.testing.assert_array_equal(
            x=((1 - np.e ** (-1)) / (1 + np.e ** (-1))) * x, y=y.eval()
        )

    @pytest.mark.parametrize(
        "x",
        [
            np.ones(shape=(100)),
            np.linspace(start=0.0, stop=1.0, num=50),
            np.linspace(start=200, stop=1000, num=50),
        ],
    )
    def test_logistic_saturation_lam_large(self, x):
        y = logistic_saturation(x=x, lam=1e6)
        assert abs(y.eval()).mean() == pytest.approx(1.0, 1e-1)

    @pytest.mark.parametrize(
        "x, lam",
        [
            (np.ones(shape=(100)), 30),
            (np.linspace(start=0.0, stop=1.0, num=50), 90),
            (np.linspace(start=200, stop=1000, num=50), 17),
            (np.zeros(shape=(100)), 200),
        ],
    )
    def test_logistic_saturation_min_max_value(self, x, lam):
        y = logistic_saturation(x=x, lam=lam)
        y_eval = y.eval()
        assert y_eval.max() <= 1
        assert y_eval.min() >= 0

    @pytest.mark.parametrize(
        "x, b, c",
        [
            (np.ones(shape=(100)), 0.5, 1.0),
            (np.zeros(shape=(100)), 0.6, 5.0),
            (np.linspace(start=0.0, stop=100.0, num=50), 0.001, 0.01),
            (np.linspace(start=-2.0, stop=1.0, num=50), 0.1, 0.01),
            (np.linspace(start=-80.0, stop=1.0, num=50), 1, 1),
        ],
    )
    def test_tanh_saturation_range(self, x, b, c):
        assert tanh_saturation(x=x, b=b, c=c).eval().max() <= b
        assert tanh_saturation(x=x, b=b, c=c).eval().min() >= -b

    @pytest.mark.parametrize(
        "x, b, c",
        [
            (np.ones(shape=(100)), 0.5, 1.0),
            (np.zeros(shape=(100)), 0.6, 5.0),
            (np.linspace(start=0.0, stop=1.0, num=50), 1, 1),
            (np.linspace(start=-2.0, stop=1.0, num=50), 1, 2),
            (np.linspace(start=-1.0, stop=1.0, num=50), 1, 2),
        ],
    )
    def test_tanh_saturation_inverse(self, x, b, c):
        y = tanh_saturation(x=x, b=b, c=c)
        y_inv = (b * c) * pt.arctanh(y / b)
        np.testing.assert_array_almost_equal(x=x, y=y_inv.eval(), decimal=6)

    @pytest.mark.parametrize(
        "x, x0, gain, r",
        [
            (np.ones(shape=(100)), 10, 0.5, 0.5),
            (np.zeros(shape=(100)), 10, 0.6, 0.3),
            (np.linspace(start=0.0, stop=100.0, num=50), 10, 0.001, 0.01),
            (np.linspace(start=0.0, stop=100.0, num=50), 10, 0.1, 0.01),
            (np.linspace(start=0.0, stop=100.0, num=50), 10, 1, 0.25),
        ],
    )
    def test_tanh_saturation_baselined_range(self, x, x0, gain, r):
        b = (gain * x0) / r
        assert tanh_saturation_baselined(x=x, x0=x0, gain=gain, r=r).eval().max() <= b
        assert tanh_saturation_baselined(x=x, x0=x0, gain=gain, r=r).eval().min() >= -b

    @pytest.mark.parametrize(
        "x, x0, gain, r",
        [
            (np.ones(shape=(100)), 10, 0.5, 0.5),
            (np.zeros(shape=(100)), 10, 0.6, 0.3),
            (np.linspace(start=0.0, stop=100.0, num=50), 10, 0.001, 0.1),
            (np.linspace(start=0.0, stop=100.0, num=50), 10, 0.1, 0.01),
            (np.linspace(start=0.0, stop=100.0, num=50), 10, 1, 0.25),
        ],
    )
    def test_tanh_saturation_baselined_inverse(self, x, x0, gain, r):
        y = tanh_saturation_baselined(x=x, x0=x0, gain=gain, r=r)
        b = (gain * x0) / r
        c = r / (gain * pt.arctanh(r))
        y_inv = (b * c) * pt.arctanh(y / b)
        np.testing.assert_array_almost_equal(x=x, y=y_inv.eval(), decimal=6)

    @pytest.mark.parametrize(
        "x, b, c",
        [
            (np.linspace(start=0.0, stop=10.0, num=50), 20, 0.5),
            (np.linspace(start=0.0, stop=10.0, num=50), 100, 0.5),
            (np.linspace(start=0.0, stop=10.0, num=50), 100, 1),
        ],
    )
    def test_tanh_saturation_parameterization_transformation(self, x, b, c):
        param_classic = TanhSaturationParameters(b, c)
        param_x0 = param_classic.baseline(5)
        param_x1 = param_x0.rebaseline(6)
        param_classic1 = param_x1.debaseline()
        y1 = tanh_saturation(x, *param_classic).eval()
        y2 = tanh_saturation_baselined(x, *param_x0).eval()
        y3 = tanh_saturation_baselined(x, *param_x1).eval()
        y4 = tanh_saturation(x, *param_classic1).eval()
        np.testing.assert_allclose(y1, y2)
        np.testing.assert_allclose(y2, y3)
        np.testing.assert_allclose(y3, y4)
        np.testing.assert_allclose(param_classic1.b.eval(), b)
        np.testing.assert_allclose(param_classic1.c.eval(), c)

    @pytest.mark.parametrize(
        "x, alpha, lam, expected",
        [
            (10, 100, 5, 66.67),
            (20, 100, 5, 80),
        ],
    )
    def test_michaelis_menten(self, x, alpha, lam, expected):
        assert np.isclose(michaelis_menten(x, alpha, lam), expected, atol=0.01)


class TestTransformersComposition:
    @pytest.mark.parametrize(
        "x, alpha, lam",
        [
            (np.ones(shape=(100)), 0.5, 1.0),
            (np.ones(shape=(100)), 0.2, 19.0),
            (np.zeros(shape=(100)), 0.6, 5.0),
            (np.ones(shape=(100)), 0.99, 10.0),
            (np.linspace(start=0.0, stop=1.0, num=50), 0.001, 0.01),
        ],
    )
    def test_logistic_saturation_geometric_adstock_composition(self, x, alpha, lam):
        y1 = logistic_saturation(x=x, lam=lam)
        z1 = geometric_adstock(x=y1, alpha=alpha, l_max=1)
        y2 = geometric_adstock(x=x, alpha=alpha, l_max=1)
        z2 = logistic_saturation(x=y2, lam=lam)
        z2_eval = z2.eval()
        assert isinstance(z1, TensorVariable)
        assert isinstance(z1.eval(), np.ndarray)
        assert isinstance(z2, TensorVariable)
        assert isinstance(z2_eval, np.ndarray)
        assert z2_eval.max() <= 1
        assert z2_eval.min() >= 0

    @pytest.mark.parametrize(
        "x, alpha, lam, theta, l_max",
        [
            (np.ones(shape=(100)), 0.5, 1.0, 0, 1),
            (np.ones(shape=(100)), 0.2, 19.0, 1, 2),
            (np.zeros(shape=(100)), 0.6, 5.0, 3, 4),
            (np.ones(shape=(100)), 0.99, 10.0, 0, 5),
            (np.linspace(start=0.0, stop=1.0, num=50), 0.001, 0.01, 4, 5),
        ],
    )
    def test_logistic_saturation_delayed_adstock_composition(
        self, x, alpha, lam, theta, l_max
    ):
        y1 = logistic_saturation(x=x, lam=lam)
        z1 = delayed_adstock(x=y1, alpha=alpha, theta=theta, l_max=l_max)
        y2 = delayed_adstock(x=x, alpha=alpha, theta=theta, l_max=l_max)
        z2 = logistic_saturation(x=y2, lam=lam)
        z2_eval = z2.eval()
        assert isinstance(z1, TensorVariable)
        assert isinstance(z1.eval(), np.ndarray)
        assert isinstance(z2, TensorVariable)
        assert isinstance(z2_eval, np.ndarray)
        assert z2_eval.max() <= 1
        assert z2_eval.min() >= 0

    def test_geometric_adstock_vectorized_logistic_saturation(
        self, dummy_design_matrix
    ):
        x = dummy_design_matrix.copy()
        x_tensor = pt.as_tensor_variable(x)
        alpha = [0.9, 0.33, 0.5, 0.1, 0.0]
        alpha_tensor = pt.as_tensor_variable(alpha)
        lam = [0.5, 1.0, 2.0, 3.0, 4.0]
        lam_tensor = pt.as_tensor_variable(lam)
        y_tensor = geometric_adstock(x=x_tensor, alpha=alpha_tensor, l_max=12, axis=0)
        z_tensor = logistic_saturation(x=y_tensor, lam=lam_tensor)
        z = z_tensor.eval()

        y_tensors = [
            geometric_adstock(x=x[:, i], alpha=alpha[i], l_max=12)
            for i in range(x.shape[1])
        ]
        z_tensors = [
            logistic_saturation(x=y_t, lam=lam[i]) for i, y_t in enumerate(y_tensors)
        ]
        zs = np.concatenate([z_t.eval()[..., None] for z_t in z_tensors], axis=1)
        assert zs.shape == x.shape
        np.testing.assert_almost_equal(actual=z, desired=zs, decimal=12)

    def test_delayed_adstock_vectorized_logistic_saturation(self, dummy_design_matrix):
        x = dummy_design_matrix.copy()
        x_tensor = pt.as_tensor_variable(x)
        alpha = [0.9, 0.33, 0.5, 0.1, 0.0]
        alpha_tensor = pt.as_tensor_variable(alpha)
        theta = [0, 1, 2, 3, 4]
        theta_tensor = pt.as_tensor_variable(theta)
        lam = [0.5, 1.0, 2.0, 3.0, 4.0]
        lam_tensor = pt.as_tensor_variable(lam)
        y_tensor = delayed_adstock(
            x=x_tensor, alpha=alpha_tensor, theta=theta_tensor, l_max=12, axis=0
        )
        z_tensor = logistic_saturation(x=y_tensor, lam=lam_tensor)
        z = z_tensor.eval()

        y_tensors = [
            delayed_adstock(x=x[:, i], alpha=alpha[i], theta=theta[i], l_max=12)
            for i in range(x.shape[1])
        ]
        z_tensors = [
            logistic_saturation(x=y_t, lam=lam[i]) for i, y_t in enumerate(y_tensors)
        ]
        zs = np.concatenate([z_t.eval()[..., None] for z_t in z_tensors], axis=1)
        assert zs.shape == x.shape
        np.testing.assert_almost_equal(actual=z, desired=zs, decimal=12)<|MERGE_RESOLUTION|>--- conflicted
+++ resolved
@@ -15,10 +15,7 @@
     delayed_adstock,
     geometric_adstock,
     logistic_saturation,
-<<<<<<< HEAD
-=======
     michaelis_menten,
->>>>>>> 93f00de2
     tanh_saturation,
     tanh_saturation_baselined,
     weibull_adstock,
