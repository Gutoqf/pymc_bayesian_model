--- conflicted
+++ resolved
@@ -798,9 +798,6 @@
         "214",
     ],
     "Inactive Customer": ["411", "111", "113", "114", "112", "211", "311"],
-<<<<<<< HEAD
-}
-=======
 }
 
 
@@ -945,5 +942,4 @@
         index=index,
     )
 
-    return df_cum_transactions
->>>>>>> a8bb7816
+    return df_cum_transactions