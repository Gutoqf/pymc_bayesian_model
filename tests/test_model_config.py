--- conflicted
+++ resolved
@@ -144,107 +144,9 @@
             "dist": "Normal",
             "kwargs": {"mu": "wrong"},
         },
-<<<<<<< HEAD
         # Non distribution
         "non_distribution": {
             "key": "This is not a distribution",
-=======
-    }
-
-
-@pytest.fixture
-def coords() -> dict[str, list[str]]:
-    return {
-        "channel": ["A", "B", "C"],
-        "geo": ["X", "Y"],
-        "control": ["X1"],
-    }
-
-
-@pytest.mark.parametrize(
-    "name, expected_names, expected_shapes",
-    [
-        ("beta", ["beta"], [()]),
-        ("alpha", ["alpha", "alpha_mu", "alpha_sigma"], [(3,), (), ()]),
-        ("gamma", ["gamma", "gamma_mu", "gamma_sigma"], [(3, 2), (3,), (2,)]),
-        ("delta", ["delta"], [(3, 1)]),
-        (
-            "hierarchical_centered",
-            [
-                "hierarchical_centered",
-                "hierarchical_centered_mu",
-                "hierarchical_centered_sigma",
-            ],
-            [(3, 2), (3,), (2,)],
-        ),
-        (
-            "hierarchical_non_centered",
-            [
-                "hierarchical_non_centered",
-                "hierarchical_non_centered_mu",
-                "hierarchical_non_centered_sigma",
-                "hierarchical_non_centered_offset",
-            ],
-            [(3,), (), (), (3,)],
-        ),
-        (
-            "hierarchical_non_centered_2d",
-            [
-                "hierarchical_non_centered_2d",
-                "hierarchical_non_centered_2d_mu",
-                "hierarchical_non_centered_2d_sigma",
-                "hierarchical_non_centered_2d_offset",
-            ],
-            [(3, 2), (3,), (2,), (3, 2)],
-        ),
-    ],
-)
-def test_create_distribution(
-    coords, model_config, name, expected_names, expected_shapes
-) -> None:
-    with pm.Model(coords=coords) as model:
-        create_distribution_from_config(name, model_config)
-
-    assert len(model.named_vars) == len(expected_names)
-    assert all(name in model.named_vars for name in expected_names)
-
-    for name, expected_shape in zip(expected_names, expected_shapes, strict=True):
-        assert fast_eval(model[name]).shape == expected_shape
-
-
-@pytest.mark.parametrize(
-    "name, param_name",
-    [("error", "error"), ("error_later", "error_later_mu")],
-)
-def test_create_distribution_error(model_config, name, param_name) -> None:
-    with pm.Model():
-        msg = f"Invalid parameter configuration for '{param_name}'"
-        with pytest.raises(ModelConfigError, match=msg):
-            create_distribution_from_config(name, model_config)
-
-
-def test_unsupported_likelihood_distribution() -> None:
-    invalid_param_config = {
-        "dist": "UnsupportedVariable",
-    }
-    with pytest.raises(UnsupportedDistributionError, match="The distribution"):
-        create_likelihood_distribution(
-            name="likelihood",
-            param_config=invalid_param_config,
-            mu=None,
-            observed=None,
-            dims=None,
-        )
-
-
-def test_mu_already_defined() -> None:
-    param_config = {
-        "dist": "Normal",
-        "kwargs": {
-            "mu": 0.0,
-            "sigma": 1,
->>>>>>> 9f84dc91
-        },
     }
 
 
