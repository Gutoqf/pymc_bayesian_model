--- conflicted
+++ resolved
@@ -378,22 +378,6 @@
         with pytest.raises(NotImplementedError):
             pm.logp(dist, invalid_value)
 
-<<<<<<< HEAD
-        invalid_dist = BetaGeoBetaBinom.dist(
-            alpha=np.ones(
-                5,
-            ),
-            beta=1,
-            gamma=2,
-            delta=2,
-            T=10,
-        )
-        value = np.array([1, 3])
-        with pytest.raises(NotImplementedError):
-            pm.logp(invalid_dist, value)
-
-=======
->>>>>>> a8bb7816
     @pytest.mark.parametrize(
         "alpha_size, beta_size, gamma_size, delta_size, beta_geo_beta_binom_size, expected_size",
         [
