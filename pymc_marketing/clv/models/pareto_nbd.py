--- conflicted
+++ resolved
@@ -1035,10 +1035,7 @@
         *,
         T: int | np.ndarray | pd.Series | None = None,
         random_seed: RandomState | None = None,
-<<<<<<< HEAD
-=======
         n_samples: int = 1000,
->>>>>>> a8bb7816
     ) -> xarray.Dataset:
         """Pareto/NBD process representing purchases across the customer population.
 
