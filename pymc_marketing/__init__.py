--- conflicted
+++ resolved
@@ -11,13 +11,9 @@
 #   WITHOUT WARRANTIES OR CONDITIONS OF ANY KIND, either express or implied.
 #   See the License for the specific language governing permissions and
 #   limitations under the License.
-<<<<<<< HEAD
-from pymc_marketing import clv, mmm, product_incrementality
-=======
 """PyMC Marketing."""
 
-from pymc_marketing import clv, mmm
->>>>>>> 39d38b78
+from pymc_marketing import clv, mmm, product_incrementality
 from pymc_marketing.version import __version__
 
 __all__ = ["clv", "mmm", "product_incrementality", "__version__"]