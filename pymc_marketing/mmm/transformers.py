from enum import Enum
from typing import NamedTuple, Union

import numpy as np
import numpy.typing as npt
import pymc as pm
import pytensor.tensor as pt
from pytensor.tensor.random.utils import params_broadcast_shapes


class ConvMode(str, Enum):
    # TODO: use StrEnum when we upgrade to python 3.11
    After = "After"
    Before = "Before"
    Overlap = "Overlap"


<<<<<<< HEAD
class WeibullType(str, Enum):
    # TODO: use StrEnum when we upgrade to python 3.11
    PDF = "PDF"
    CDF = "CDF"


def batched_convolution(x, w, axis: int = 0, mode: ConvMode = ConvMode.Before):
=======
def batched_convolution(
    x,
    w,
    axis: int = 0,
    mode: Union[ConvMode, str] = ConvMode.After,
):
>>>>>>> 964957f6
    R"""Apply a 1D convolution in a vectorized way across multiple batch dimensions.

    .. plot::
        :context: close-figs

        import matplotlib.pyplot as plt
        import numpy as np
        import arviz as az
        from pymc_marketing.mmm.transformers import batched_convolution, ConvMode
        plt.style.use('arviz-darkgrid')
        spends = np.array([0, 0, 0, 0, 0, 1, 0, 0, 0, 0, 0])
        w = np.array([0.75, 0.25, 0.125, 0.125])
        x = np.arange(-5, 6)
        ax = plt.subplot(111)
        for mode in [ConvMode.Before, ConvMode.Overlap, ConvMode.After]:
            y = batched_convolution(spends, w, mode=mode).eval()
            suffix = "\n(default)" if mode == ConvMode.Before else ""
            plt.plot(x, y, label=f'{mode.value}{suffix}')
        plt.xlabel('time since spend', fontsize=12)
        plt.ylabel('f(time since spend)', fontsize=12)
        plt.title(f"1 spend at time 0 and {w = }", fontsize=14)
        box = ax.get_position()
        ax.set_position([box.x0, box.y0, box.width * 0.8, box.height])
        ax.legend(loc='center left', bbox_to_anchor=(1, 0.5))
        plt.show()

    Parameters
    ----------
    x :
        The array to convolve.
    w :
        The weight of the convolution. The last axis of ``w`` determines the number of steps
        to use in the convolution.
    axis : int
        The axis of ``x`` along witch to apply the convolution
    mode : ConvMode, optional
        The convolution mode determines how the convolution is applied at the boundaries of the input signal, denoted as "x." The default mode is ConvMode.Before.

        - ConvMode.After: Applies the convolution with the "Adstock" effect, resulting in a trailing decay effect.
        - ConvMode.Before: Applies the convolution with the "Excitement" effect, creating a leading effect similar to the wow factor.
        - ConvMode.Overlap: Applies the convolution with both "Pull-Forward" and "Pull-Backward" effects, where the effect overlaps with both preceding and succeeding elements.

    Returns
    -------
    y :
        The result of convolving ``x`` with ``w`` along the desired axis. The shape of the
        result will match the shape of ``x`` up to broadcasting with ``w``. The convolved
        axis will show the results of left padding zeros to ``x`` while applying the
        convolutions.
    """
    # We move the axis to the last dimension of the array so that it's easier to
    # reason about parameter broadcasting. We will move the axis back at the end
    orig_ndim = x.ndim
    axis = axis if axis >= 0 else orig_ndim + axis
    w = pt.as_tensor(w)
    x = pt.moveaxis(x, axis, -1)
    l_max = w.type.shape[-1]
    if l_max is None:
        try:
            l_max = w.shape[-1].eval()
        except Exception:
            pass
    # Get the broadcast shapes of x and w but ignoring their last dimension.
    # The last dimension of x is the "time" axis, which doesn't get broadcast
    # The last dimension of w is the number of time steps that go into the convolution
    x_shape, w_shape = params_broadcast_shapes([x.shape, w.shape], [1, 1])

    x = pt.broadcast_to(x, x_shape)
    w = pt.broadcast_to(w, w_shape)
    x_time = x.shape[-1]
    # Make a tensor with x at the different time lags needed for the convolution
    x_shape = x.shape
    # Add the size of the kernel to the time axis
    shape = (*x_shape[:-1], x_shape[-1] + w.shape[-1] - 1, w.shape[-1])
    padded_x = pt.zeros(shape, dtype=x.dtype)

    if l_max is None:  # pragma: no cover
        raise NotImplementedError(
            "At the moment, convolving with weight arrays that don't have a concrete shape "
            "at compile time is not supported."
        )
    # The window is the slice of the padded array that corresponds to the original x
    if l_max <= 1:
        window = slice(None)
    elif mode == ConvMode.Before:
        window = slice(l_max - 1, None)
    elif mode == ConvMode.After:
        window = slice(None, -l_max + 1)
    elif mode == ConvMode.Overlap:
        # Handle even and odd l_max differently if l_max is odd then we can split evenly otherwise we drop from the end
        window = slice((l_max // 2) - (1 if l_max % 2 == 0 else 0), -(l_max // 2))
    else:
        raise ValueError(f"Wrong Mode: {mode}, expected of ConvMode")

    for i in range(l_max):
        padded_x = pt.set_subtensor(padded_x[..., i : x_time + i, i], x)

    padded_x = padded_x[..., window, :]

    # The convolution is treated as an element-wise product, that then gets reduced
    # along the dimension that represents the convolution time lags
    conv = pt.sum(padded_x * w[..., None, :], axis=-1)
    # Move the "time" axis back to where it was in the original x array
    return pt.moveaxis(conv, -1, axis + conv.ndim - orig_ndim)


def geometric_adstock(
    x, alpha: float = 0.0, l_max: int = 12, normalize: bool = False, axis: int = 0
):
    R"""Geometric adstock transformation.

    Adstock with geometric decay assumes advertising effect peaks at the same
    time period as ad exposure. The cumulative media effect is a weighted average
    of media spend in the current time-period (e.g. week) and previous `l_max` - 1
    periods (e.g. weeks). `l_max` is the maximum duration of carryover effect.

    .. plot::
        :context: close-figs

        import matplotlib.pyplot as plt
        import numpy as np
        import arviz as az
        from pymc_marketing.mmm.transformers import geometric_adstock
        plt.style.use('arviz-darkgrid')
        l_max = 12
        params = [
            (0.01, False),
            (0.5, False),
            (0.9, False),
            (0.5, True),
            (0.9, True),
        ]
        spend = np.zeros(15)
        spend[0] = 1
        ax = plt.subplot(111)
        x = np.arange(len(spend))
        for a, normalize in params:
            y = geometric_adstock(spend, alpha=a, l_max=l_max, normalize=normalize).eval()
            plt.plot(x, y, label=f'alpha = {a}\nnormalize = {normalize}')
        plt.xlabel('time since spend', fontsize=12)
        plt.title(f'Geometric Adstock with l_max = {l_max}', fontsize=14)
        plt.ylabel('f(time since spend)', fontsize=12)
        box = ax.get_position()
        ax.set_position([box.x0, box.y0, box.width * 0.65, box.height])
        ax.legend(loc='center left', bbox_to_anchor=(1, 0.5))
        plt.show()

    Parameters
    ----------
    x : tensor
        Input tensor.
    alpha : float, by default 0.0
        Retention rate of ad effect. Must be between 0 and 1.
    l_max : int, by default 12
        Maximum duration of carryover effect.
    normalize : bool, by default False
        Whether to normalize the weights.

    Returns
    -------
    tensor
        Transformed tensor.

    References
    ----------
    .. [1] Jin, Yuxue, et al. "Bayesian methods for media mix modeling
       with carryover and shape effects." (2017).
    """

    w = pt.power(pt.as_tensor(alpha)[..., None], pt.arange(l_max, dtype=x.dtype))
    w = w / pt.sum(w, axis=-1, keepdims=True) if normalize else w
    return batched_convolution(x, w, axis=axis, mode=ConvMode.After)


def delayed_adstock(
    x,
    alpha: float = 0.0,
    theta: int = 0,
    l_max: int = 12,
    normalize: bool = False,
    axis: int = 0,
):
    R"""Delayed adstock transformation.

    This transformation is similar to geometric adstock transformation, but it
    allows for a delayed peak of the effect. The peak is assumed to occur at `theta`.

    .. plot::
        :context: close-figs

        import matplotlib.pyplot as plt
        import numpy as np
        import arviz as az
        from pymc_marketing.mmm.transformers import delayed_adstock
        plt.style.use('arviz-darkgrid')
        params = [
            (0.25, 0, False),
            (0.25, 5, False),
            (0.75, 5, False),
            (0.75, 5, True)
        ]
        spend = np.zeros(15)
        spend[0] = 1
        x = np.arange(len(spend))
        ax = plt.subplot(111)
        for a, t, normalize in params:
            y = delayed_adstock(spend, alpha=a, theta=t, normalize=normalize).eval()
            plt.plot(x, y, label=f'alpha = {a}\ntheta = {t}\nnormalize = {normalize}')
        plt.xlabel('time since spend', fontsize=12)
        plt.ylabel('f(time since spend)', fontsize=12)
        box = ax.get_position()
        ax.set_position([box.x0, box.y0, box.width * 0.65, box.height])
        ax.legend(loc='center left', bbox_to_anchor=(1, 0.5))
        plt.show()

    Parameters
    ----------
    x : tensor
        Input tensor.
    alpha : float, by default 0.0
        Retention rate of ad effect. Must be between 0 and 1.
    theta : float, by default 0
        Delay of the peak effect. Must be between 0 and `l_max` - 1.
    l_max : int, by default 12
        Maximum duration of carryover effect.
    normalize : bool, by default False
        Whether to normalize the weights.

    Returns
    -------
    tensor
        Transformed tensor.

    References
    ----------
    .. [1] Jin, Yuxue, et al. "Bayesian methods for media mix modeling
       with carryover and shape effects." (2017).
    """
    w = pt.power(
        pt.as_tensor(alpha)[..., None],
        (pt.arange(l_max, dtype=x.dtype) - pt.as_tensor(theta)[..., None]) ** 2,
    )
    w = w / pt.sum(w, axis=-1, keepdims=True) if normalize else w
    return batched_convolution(x, w, axis=axis, mode=ConvMode.After)


def weibull_adstock(
    x,
    lam=1,
    k=1,
    l_max: int = 12,
    axis: int = 0,
    type: Union[WeibullType, str] = WeibullType.PDF,
):
    R"""Weibull Adstocking Transformation.

    This transformation is similar to geometric adstock transformation but has more degrees of freedom, adding more flexibility.

    .. plot::
        :context: close-figs

        import matplotlib.pyplot as plt
        import numpy as np
        import arviz as az
        from pymc_marketing.mmm.transformers import WeibullType, weibull_adstock
        plt.style.use('arviz-darkgrid')

        spend = np.zeros(50)
        spend[0] = 1

        shapes = [0.5, 1., 1.5, 5.]
        scales = [10, 20, 40]
        modes = [WeibullType.PDF, WeibullType.CDF]

        fig, axes = plt.subplots(
            len(shapes), len(modes), figsize=(12, 8), sharex=True, sharey=True
        )
        fig.suptitle("Effect of Changing Weibull Adstock Parameters", fontsize=16)

        for m, mode in enumerate(modes):
            axes[0, m].set_title(f"Mode: {mode.value}")

            for i, shape in enumerate(shapes):
                for j, scale in enumerate(scales):
                    adstock = weibull_adstock(
                        spend, lam=scale, k=shape, type=mode, l_max=len(spend)
                    ).eval()

                    axes[i, m].plot(
                        np.arange(len(spend)),
                        adstock,
                        label=f"Scale={scale}",
                        linestyle="-",
                    )

        fig.legend(
            *axes[0, 0].get_legend_handles_labels(),
            loc="center right",
            bbox_to_anchor=(1.2, 0.85),
        )

        plt.tight_layout(rect=[0, 0, 0.9, 1])
        plt.show()



    Parameters
    ----------
    x : tensor
        Input tensor.
    lam : float, by default 1.
        Scale parameter of the Weibull distribution. Must be positive.
    k : float, by default 1.
        Shape parameter of the Weibull distribution. Must be positive.
    l_max : int, by default 12
        Maximum duration of carryover effect.
    type : WeibullType or str, by default WeibullType.PDF
        Type of Weibull adstock transformation to be applied (PDF or CDF).

    Returns
    -------
    tensor
        Transformed tensor based on Weibull adstock transformation.
    """
    lam = pt.as_tensor(lam)[..., None]
    k = pt.as_tensor(k)[..., None]
    t = pt.arange(l_max, dtype=x.dtype) + 1

    if type == WeibullType.PDF:
        w = pt.exp(pm.Weibull.logp(t, k, lam))
        w = (w - pt.min(w, axis=-1)[..., None]) / (
            pt.max(w, axis=-1)[..., None] - pt.min(w, axis=-1)[..., None]
        )
    elif type == WeibullType.CDF:
        w = 1 - pt.exp(pm.Weibull.logcdf(t, k, lam))
        shape = (*w.shape[:-1], w.shape[-1] + 1)
        padded_w = pt.ones(shape, dtype=w.dtype)
        padded_w = pt.set_subtensor(padded_w[..., 1:], w)
        w = pt.cumprod(padded_w, axis=-1)
    else:
        raise ValueError(f"Wrong WeibullType: {type}, expected of WeibullType")
    return batched_convolution(x, w, axis=axis)


def logistic_saturation(x, lam: Union[npt.NDArray[np.float_], float] = 0.5):
    """Logistic saturation transformation.

    .. math::
        f(x) = \\frac{1 - e^{-\lambda x}}{1 + e^{-\lambda x}}

    .. plot::
        :context: close-figs

        import matplotlib.pyplot as plt
        import numpy as np
        import arviz as az
        from pymc_marketing.mmm.transformers import logistic_saturation
        plt.style.use('arviz-darkgrid')
        lam = np.array([0.25, 0.5, 1, 2, 4])
        x = np.linspace(0, 5, 100)
        ax = plt.subplot(111)
        for l in lam:
            y = logistic_saturation(x, lam=l).eval()
            plt.plot(x, y, label=f'lam = {l}')
        plt.xlabel('spend', fontsize=12)
        plt.ylabel('f(spend)', fontsize=12)
        box = ax.get_position()
        ax.set_position([box.x0, box.y0, box.width * 0.8, box.height])
        ax.legend(loc='center left', bbox_to_anchor=(1, 0.5))
        plt.show()

    Parameters
    ----------
    x : tensor
        Input tensor.
    lam : float or array-like, optional, by default 0.5
        Saturation parameter.

    Returns
    -------
    tensor
        Transformed tensor.
    """  # noqa: W605
    return (1 - pt.exp(-lam * x)) / (1 + pt.exp(-lam * x))


class TanhSaturationParameters(NamedTuple):
    b: pt.TensorLike
    """Saturation.
    """
    c: pt.TensorLike
    """Customer Aquisition Cost at 0.
    """

    def baseline(self, x0: pt.TensorLike) -> "TanhSaturationBaselinedParameters":
        """Change the parameterization to baselined at :math:`x_0`."""
        y_ref = tanh_saturation(x0, self.b, self.c)
        gain_ref = y_ref / x0
        r_ref = y_ref / self.b
        return TanhSaturationBaselinedParameters(x0, gain_ref, r_ref)


class TanhSaturationBaselinedParameters(NamedTuple):
    x0: pt.TensorLike
    """Baseline spend.
    """
    gain: pt.TensorLike
    """ROAS at :math:`x_0`.
    """
    r: pt.TensorLike
    """Overspend Fraction.
    """

    def debaseline(self) -> TanhSaturationParameters:
        """Change the parameterization to baselined to be classic saturation and cac."""
        saturation = (self.gain * self.x0) / self.r
        cac = self.r / (self.gain * pt.arctanh(self.r))
        return TanhSaturationParameters(saturation, cac)

    def rebaseline(self, x1: pt.TensorLike) -> "TanhSaturationBaselinedParameters":
        """Change the parameterization to baselined at :math:`x_1`."""
        params = self.debaseline()
        return params.baseline(x1)


def tanh_saturation(
    x: pt.TensorLike,
    b: pt.TensorLike = 0.5,
    c: pt.TensorLike = 0.5,
) -> pt.TensorVariable:
    R"""Tanh saturation transformation.

    .. math::
        f(x) = b \tanh \left( \frac{x}{bc} \right)

    .. plot::
        :context: close-figs

        import matplotlib.pyplot as plt
        import numpy as np
        import arviz as az
        from pymc_marketing.mmm.transformers import tanh_saturation
        plt.style.use('arviz-darkgrid')
        params = [
            (0.75, 0.25),
            (0.75, 1.5),
            (1, 0.25),
            (1, 1),
            (1, 1.5),
        ]
        x = np.linspace(0, 5, 100)
        ax = plt.subplot(111)
        for b, c in params:
            y = tanh_saturation(x, b=b, c=c).eval()
            plt.plot(x, y, label=f'b = {b}\nc = {c}')
        plt.xlabel('spend', fontsize=12)
        plt.ylabel('f(spend)', fontsize=12)
        box = ax.get_position()
        ax.set_position([box.x0, box.y0, box.width * 0.8, box.height])
        ax.legend(loc='center left', bbox_to_anchor=(1, 0.5))
        # plt.legend()
        plt.show()

    Parameters
    ----------
    x : tensor
        Input tensor.
    b : float, by default 0.5
        Number of users at saturation. Must be non-negative.
    c : float, by default 0.5
        Initial cost per user. Must be non-zero.

    Returns
    -------
    tensor
        Transformed tensor.

    References
    ----------
    See https://www.pymc-labs.io/blog-posts/reducing-customer-acquisition-costs-how-we-helped-optimizing-hellofreshs-marketing-budget/ # noqa: E501
    """
    return b * pt.tanh(x / (b * c))


def tanh_saturation_baselined(
    x: pt.TensorLike,
    x0: pt.TensorLike,
    gain: pt.TensorLike = 0.5,
    r: pt.TensorLike = 0.5,
) -> pt.TensorVariable:
    r"""
    Baselined Tanh Saturation.

    This parameterization that is easier than :func:`tanh_saturation`
    to use for industry applications where domain knowledge is an essence.

    In a nutshell, it is an alternative parameterization of the reach function is given by:

    .. math::

        \begin{align}
        c_0 &= \frac{r}{g \cdot \arctan(r)} \\
        \beta &= \frac{g \cdot x_0}{r} \\
        \operatorname{saturation}(x, \beta, c_0) &= \beta  \cdot \tanh \left( \frac{x}{c_0 \cdot \beta} \right)
        \end{align}

    where:

    - :math:`x_0` is the "reference point". This is a point chosen
      by the user (not given a prior) where they expect most of their data to lie.
      For example, if you're spending between 50 and 150 dollars on a particular channel,
      you might choose :math:`x_0 = 100`.
      Suggested value is median channel spend: ``np.median(spend)``.

    - :math:`g` is the "gain", which is the value of the CAC (:math:`c_0`) at the reference point.
      You have to set a prior on what you think the CAC is when you spend :math:`x_0 = 100`.
      Imagine you have four advertising channels, and you acquired 1000 new users.
      If each channel performed equally well, and advertising drove all sales, you might expect
      that you gained 250 users from each channel.  Here, your "gain" would be :math:`250 / 100 = 2.5`.
      Suggested prior is ``pm.Exponential``
    - :math:`r`, the overspend fraction is telling you where the reference point is.

      - :math:`0` - we can increase our budget by a lot to reach the saturated region,
        the diminishing returns are not visible yet.
      - :math:`1` - the reference point is already in the saturation region
        and additional dollar spend will not lead to any new users.
      - :math:`0.8`, you can still increase acquired users by :math:`50\%` as much
        you get in the reference point by increasing the budget.
        :math:`x_0` effect is 20% away from saturation point

      Suggested prior is ``pm.Beta``

    .. note::

        The reference point :math:`x_0` has to be set within the range of the actual spends.
        As in, you buy ads three times and spend :math:`5`, :math:`6` and :math:`7` dollars,
        :math:`x_0` has to be set within :math:`[5, 7]`, so not :math:`4` not :math:`8`.
        Otherwise the posterior of r and gain becomes a skinny diagonal line.
        It could be very relevant if there is very little spend observations for a particular channel.

    The original reach or saturation function used in an MMM is formulated as

    .. math::

        \operatorname{saturation}(x, \beta, c_0) = \beta  \cdot \tanh \left( \frac{x}{c_0 \cdot \beta} \right)

    where:

    - :math:`\beta` is the saturation, or the limit of the total number
      of new users obtained when an infinite number of dollars are spent on that channel.
    - :math:`c_0` is the cost per acquisition (CAC0), so the initial cost per new user.
    - :math:`\frac{1}{c_0}` is the inverse of the CAC0, so it's the number of new
      users we might expect after spending our first dollar.

    .. plot::
        :context: close-figs

        import matplotlib.pyplot as plt
        import numpy as np
        import arviz as az
        from pymc_marketing.mmm.transformers import (
            tanh_saturation_baselined,
            tanh_saturation,
            TanhSaturationBaselinedParameters,
        )

        gain = 1
        overspend_fraction = 0.7
        x_baseline = 400

        params = TanhSaturationBaselinedParameters(x_baseline, gain, overspend_fraction)

        x = np.linspace(0, 1000)
        y = tanh_saturation_baselined(x, *params).eval()

        saturation, cac0 = params.debaseline()
        cac0 = cac0.eval()
        saturated_ref = tanh_saturation(x_baseline, saturation, cac0).eval()

        plt.plot(x, y);
        plt.axvline(x_baseline, linestyle="dashed", color="red", label="baseline")
        plt.plot(x, x * gain, linestyle="dashed", label="gain (slope)");
        plt.axhline(saturated_ref, linestyle="dashed", label="f(reference)")
        plt.plot(x, x / cac0, linestyle="dotted", label="1/cac (slope)");
        plt.axhline(saturation, linestyle="dotted", label="saturation")
        plt.fill_between(x, saturated_ref, saturation, alpha=0.1, label="underspend fraction")
        plt.fill_between(x, saturated_ref, alpha=0.1, label="overspend fraction")
        plt.legend()
        plt.show()

    Examples
    --------

    .. code-block:: python

        import pymc as pm
        import numpy as np

        x_in = np.exp(3+np.random.randn(100))
        true_cac = 1
        true_saturation = 100
        y_out = abs(np.random.normal(tanh_saturation(x_in, true_saturation, true_cac).eval(), 0.1))

        with pm.Model() as model_reparam:
            r = pm.Uniform("r")
            gain = pm.Exponential("gain", 1)
            input = pm.ConstantData("spent", x_in)
            response = pm.ConstantData("response", y_out)
            sigma = pm.HalfNormal("n")
            output = tanh_saturation_baselined(input, np.median(x_in), gain, r)
            pm.Normal("output", output, sigma, observed=response)
            trace = pm.sample()

    Parameters
    ----------
    x : tensor
        Input tensor.
    x0: tensor
        Baseline for saturation.
    gain : tensor, by default 0.5
        ROAS at the baseline point, mathematically as :math:`gain = f(x0) / x0`.
    r : tensor, by default 0.5
        The overspend fraction, mathematically as :math:`r = f(x0) / \text{saturation}`.

    Returns
    -------
    tensor
        Transformed tensor.

    References
    ----------
    Developed by Max Kochurov and Aziz Al-Maeeni doing innovative work in `PyMC Labs <pymc-labs.com>`_.
    """
    return gain * x0 * pt.tanh(x * pt.arctanh(r) / x0) / r<|MERGE_RESOLUTION|>--- conflicted
+++ resolved
@@ -15,22 +15,18 @@
     Overlap = "Overlap"
 
 
-<<<<<<< HEAD
 class WeibullType(str, Enum):
     # TODO: use StrEnum when we upgrade to python 3.11
     PDF = "PDF"
     CDF = "CDF"
 
 
-def batched_convolution(x, w, axis: int = 0, mode: ConvMode = ConvMode.Before):
-=======
 def batched_convolution(
     x,
     w,
     axis: int = 0,
     mode: Union[ConvMode, str] = ConvMode.After,
 ):
->>>>>>> 964957f6
     R"""Apply a 1D convolution in a vectorized way across multiple batch dimensions.
 
     .. plot::
