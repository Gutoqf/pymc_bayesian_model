--- conflicted
+++ resolved
@@ -116,18 +116,10 @@
     def _generate_and_preprocess_model_data(  # type: ignore
         self, X: Union[pd.DataFrame, pd.Series], y: Union[pd.Series, np.ndarray]
     ) -> None:
-<<<<<<< HEAD
         """Applies preprocessing to the data before fitting the model.
 
         If validate is True, it will check if the data is valid for the model.
         sets self.model_coords based on provided dataset
-=======
-        """Preprocess data and set model state variables.
-
-        Applies preprocessing to the data before fitting the model. If validate
-        is True, it will check if the data is valid for the model. *Only* gets
-        called before fitting the model.
->>>>>>> 7e8aee74
 
         Parameters
         ----------
@@ -413,9 +405,7 @@
                     X_mid=self._time_index_mid,
                     positive=True,
                     m=200,
-                    L=self._time_index_mid
-                    + DAYS_IN_YEAR
-                    / self._time_resolution,  # This extends the HSGP basis-functions one year into the future (and past)
+                    L=self._time_index_mid + DAYS_IN_YEAR / self._time_resolution,
                     ls_mu=DAYS_IN_YEAR / self._time_resolution * 2,
                     ls_sigma=10,
                     eta_lam=1,
