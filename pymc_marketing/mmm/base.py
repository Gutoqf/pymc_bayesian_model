--- conflicted
+++ resolved
@@ -16,11 +16,11 @@
 import pymc as pm
 import seaborn as sns
 from pymc.util import RandomState
-<<<<<<< HEAD
+
 from scipy.optimize import Bounds, minimize
-=======
+
 from pytensor.tensor import TensorVariable
->>>>>>> d1faf6f5
+
 from sklearn.pipeline import Pipeline
 from sklearn.preprocessing import FunctionTransformer
 from xarray import DataArray
