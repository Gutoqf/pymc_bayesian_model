import os
from typing import List, Optional, Dict

import arviz as az
import numpy as np
import pandas as pd
import pymc as pm
import pytest
from matplotlib import pyplot as plt


from pymc_marketing.mmm.delayed_saturated_mmm import (
    BaseDelayedSaturatedMMM,
    DelayedSaturatedMMM,
)

seed: int = sum(map(ord, "pymc_marketing"))
rng: np.random.Generator = np.random.default_rng(seed=seed)


@pytest.fixture(scope="class")
def toy_X() -> pd.DataFrame:
    date_data: pd.DatetimeIndex = pd.date_range(
        start="2019-06-01", end="2021-12-31", freq="W-MON"
    )

    n: int = date_data.size

    return pd.DataFrame(
        data={
            "date": date_data,
            "channel_1": rng.integers(low=0, high=400, size=n),
            "channel_2": rng.integers(low=0, high=50, size=n),
            "control_1": rng.gamma(shape=1000, scale=500, size=n),
            "control_2": rng.gamma(shape=100, scale=5, size=n),
            "other_column_1": rng.integers(low=0, high=100, size=n),
            "other_column_2": rng.normal(loc=0, scale=1, size=n),
        }
    )


@pytest.fixture(scope="class")
def model_config_requiring_serialization() -> Dict:
    model_config = {
        "intercept": {"dist": "Normal", "kwargs": {"mu": 0, "sigma": 2}},
        "beta_channel": {
            "dist": "HalfNormal",
            "kwargs": {"sigma": np.array([0.4533017, 0.25488063])},
        },
        "alpha": {
            "dist": "Beta",
            "kwargs": {
                "alpha": np.array([3, 3]),
                "beta": np.array([3.55001301, 2.87092431]),
            },
        },
        "lam": {
            "dist": "Gamma",
            "kwargs": {
                "alpha": np.array([3, 3]),
                "beta": np.array([4.12231653, 5.02896872]),
            },
<<<<<<< HEAD
        },
        "likelihood": {
            "dist": "Normal",
            "kwargs": {
                "sigma": {"dist": "HalfNormal", "kwargs": {"sigma": 2}},
            },
        },
=======
        },
        "likelihood": {
            "dist": "Normal",
            "kwargs": {
                "sigma": {"dist": "HalfNormal", "kwargs": {"sigma": 2}},
            },
        },
>>>>>>> cf0a954f
        "gamma_control": {"dist": "HalfNormal", "kwargs": {"mu": 0, "sigma": 2}},
        "gamma_fourier": {"dist": "HalfNormal", "kwargs": {"mu": 0, "b": 1}},
    }
    return model_config


@pytest.fixture(scope="class")
def toy_y(toy_X: pd.DataFrame) -> pd.Series:
    return pd.Series(data=rng.integers(low=0, high=100, size=toy_X.shape[0]))


@pytest.fixture(scope="class")
def mmm() -> DelayedSaturatedMMM:
    return DelayedSaturatedMMM(
        date_column="date",
        channel_columns=["channel_1", "channel_2"],
        adstock_max_lag=4,
        control_columns=["control_1", "control_2"],
    )


@pytest.fixture(scope="class")
def mmm_fitted(
    mmm: DelayedSaturatedMMM, toy_X: pd.DataFrame, toy_y: pd.Series
) -> DelayedSaturatedMMM:
    mmm.fit(X=toy_X, y=toy_y, target_accept=0.8, draws=3, chains=2)
    return mmm


class TestDelayedSaturatedMMM:
    def test_save_load_with_not_serializable_model_config(
        self, model_config_requiring_serialization, toy_X, toy_y
    ):
        def deep_equal(dict1, dict2):
            for key, value in dict1.items():
                if key not in dict2:
                    return False
                if isinstance(value, dict):
                    if not deep_equal(value, dict2[key]):
                        return False
                elif isinstance(value, np.ndarray):
                    if not np.array_equal(value, dict2[key]):
                        return False
                else:
                    if value != dict2[key]:
                        return False
            return True

        model = DelayedSaturatedMMM(
            date_column="date",
            channel_columns=["channel_1", "channel_2"],
            adstock_max_lag=4,
            model_config=model_config_requiring_serialization,
        )
        model.fit(
            toy_X, toy_y, target_accept=0.81, draws=100, chains=2, random_seed=rng
        )
        model.save("test_save_load")
        model2 = DelayedSaturatedMMM.load("test_save_load")
        assert model.date_column == model2.date_column
        assert model.control_columns == model2.control_columns
        assert model.channel_columns == model2.channel_columns
        assert model.adstock_max_lag == model2.adstock_max_lag
        assert model.validate_data == model2.validate_data
        assert model.yearly_seasonality == model2.yearly_seasonality
        assert deep_equal(model.model_config, model2.model_config)

        assert model.sampler_config == model2.sampler_config
        os.remove("test_save_load")

    @pytest.mark.parametrize(
        argnames="adstock_max_lag",
        argvalues=[1, 4],
        ids=["adstock_max_lag=1", "adstock_max_lag=4"],
    )
    @pytest.mark.parametrize(
        argnames="control_columns",
        argvalues=[None, ["control_1"], ["control_1", "control_2"]],
        ids=["no_control", "one_control", "two_controls"],
    )
    @pytest.mark.parametrize(
        argnames="channel_columns",
        argvalues=[
            (["channel_1"]),
            (["channel_1", "channel_2"]),
        ],
        ids=[
            "single_channel",
            "multiple_channel",
        ],
    )
    @pytest.mark.parametrize(
        argnames="yearly_seasonality",
        argvalues=[None, 2],
        ids=["no_yearly_seasonality", "yearly_seasonality"],
    )
    def test_init(
        self,
        toy_X: pd.DataFrame,
        toy_y: pd.Series,
        yearly_seasonality: Optional[int],
        channel_columns: List[str],
        control_columns: List[str],
        adstock_max_lag: int,
    ) -> None:
        mmm = BaseDelayedSaturatedMMM(
            date_column="date",
            channel_columns=channel_columns,
            control_columns=control_columns,
            adstock_max_lag=adstock_max_lag,
            yearly_seasonality=yearly_seasonality,
        )
        mmm.build_model(X=toy_X, y=toy_y)
        n_channel: int = len(mmm.channel_columns)
        samples: int = 3
        with mmm.model:
            prior_predictive: az.InferenceData = pm.sample_prior_predictive(
                samples=samples, random_seed=rng
            )

        assert (
            az.extract(
                prior_predictive, group="prior", var_names=["intercept"], combined=True
            )
            .to_numpy()
            .size
            == samples
        )
        assert az.extract(
            data=prior_predictive,
            group="prior",
            var_names=["beta_channel"],
            combined=True,
        ).to_numpy().shape == (
            n_channel,
            samples,
        )
        assert az.extract(
            data=prior_predictive, group="prior", var_names=["alpha"], combined=True
        ).to_numpy().shape == (
            n_channel,
            samples,
        )
        assert az.extract(
            data=prior_predictive, group="prior", var_names=["lam"], combined=True
        ).to_numpy().shape == (
            n_channel,
            samples,
        )

        if control_columns is not None:
            n_control = len(control_columns)
            assert az.extract(
                data=prior_predictive,
                group="prior",
                var_names=["gamma_control"],
                combined=True,
            ).to_numpy().shape == (
                n_control,
                samples,
            )
        if yearly_seasonality is not None:
            assert az.extract(
                data=prior_predictive,
                group="prior",
                var_names=["gamma_fourier"],
                combined=True,
            ).to_numpy().shape == (
                2 * yearly_seasonality,
                samples,
            )

    def test_fit(self, toy_X: pd.DataFrame, toy_y: pd.Series) -> None:
        draws: int = 100
        chains: int = 2

        mmm = BaseDelayedSaturatedMMM(
            date_column="date",
            channel_columns=["channel_1", "channel_2"],
            control_columns=["control_1", "control_2"],
            adstock_max_lag=2,
            yearly_seasonality=2,
        )
        assert mmm.version == "0.0.2"
        assert mmm._model_type == "DelayedSaturatedMMM"
        assert mmm.model_config is not None
        n_channel: int = len(mmm.channel_columns)
        n_control: int = len(mmm.control_columns)
        fourier_terms: int = 2 * mmm.yearly_seasonality
        mmm.fit(
            X=toy_X,
            y=toy_y,
            target_accept=0.81,
            draws=draws,
            chains=chains,
            random_seed=rng,
        )
        idata: az.InferenceData = mmm.fit_result
        assert (
            az.extract(data=idata, var_names=["intercept"], combined=True)
            .to_numpy()
            .size
            == draws * chains
        )
        assert az.extract(
            data=idata, var_names=["beta_channel"], combined=True
        ).to_numpy().shape == (n_channel, draws * chains)
        assert az.extract(
            data=idata, var_names=["alpha"], combined=True
        ).to_numpy().shape == (n_channel, draws * chains)
        assert az.extract(
            data=idata, var_names=["lam"], combined=True
        ).to_numpy().shape == (n_channel, draws * chains)
        assert az.extract(
            data=idata, var_names=["gamma_control"], combined=True
        ).to_numpy().shape == (
            n_channel,
            draws * chains,
        )

        mean_model_contributions_ts = mmm.compute_mean_contributions_over_time(
            original_scale=True
        )
        assert mean_model_contributions_ts.shape == (
            toy_X.shape[0],
            n_channel + n_control + fourier_terms + 1,
        )
        assert mean_model_contributions_ts.columns.tolist() == [
            "channel_1",
            "channel_2",
            "control_1",
            "control_2",
            "sin_order_1",
            "cos_order_1",
            "sin_order_2",
            "cos_order_2",
            "intercept",
        ]

    @pytest.mark.parametrize(
        argnames="yearly_seasonality",
        argvalues=[None, 1, 2],
        ids=["no_yearly_seasonality", "yearly_seasonality=1", "yearly_seasonality=2"],
    )
    def test_get_fourier_models_data(
        self, toy_X: pd.DataFrame, toy_y: pd.Series, yearly_seasonality: Optional[int]
    ) -> None:
        mmm = BaseDelayedSaturatedMMM(
            date_column="date",
            channel_columns=["channel_1", "channel_2"],
            control_columns=["control_1", "control_2"],
            adstock_max_lag=2,
            yearly_seasonality=yearly_seasonality,
        )
        if yearly_seasonality is None:
            with pytest.raises(ValueError):
                mmm._get_fourier_models_data(toy_X)

        else:
            fourier_modes_data: Optional[pd.DataFrame] = mmm._get_fourier_models_data(
                toy_X
            )
            assert fourier_modes_data.shape == (
                toy_X.shape[0],
                2 * yearly_seasonality,
            )
            assert fourier_modes_data.max().max() <= 1
            assert fourier_modes_data.min().min() >= -1

    def test_channel_contributions_forward_pass_recovers_contribution(
        self, mmm_fitted: DelayedSaturatedMMM
    ) -> None:
        channel_data = mmm_fitted.preprocessed_data["X"][
            mmm_fitted.channel_columns
        ].to_numpy()
        channel_contributions_forward_pass = (
            mmm_fitted.channel_contributions_forward_pass(channel_data=channel_data)
        )
        channel_contributions_forward_pass_mean = (
            channel_contributions_forward_pass.mean(axis=(0, 1))
        )
        channel_contributions_mean = mmm_fitted.fit_result[
            "channel_contributions"
        ].mean(dim=["draw", "chain"])
        assert (
            channel_contributions_forward_pass_mean.shape
            == channel_contributions_mean.shape
        )
        # The forward pass results should be in the original scale of the target variable.
        # The trace fits the model with scaled data, so when scaling back, they should match.
        # Since we are using a `MaxAbsScaler`, the scaling factor is the maximum absolute, i.e y.max()
        np.testing.assert_array_almost_equal(
            x=channel_contributions_forward_pass_mean / channel_contributions_mean,
            y=mmm_fitted.y.max(),
        )

    def test_channel_contributions_forward_pass_is_consistent(
        self, mmm_fitted: DelayedSaturatedMMM
    ) -> None:
        channel_data = mmm_fitted.preprocessed_data["X"][
            mmm_fitted.channel_columns
        ].to_numpy()
        channel_contributions_forward_pass = (
            mmm_fitted.channel_contributions_forward_pass(channel_data=channel_data)
        )
        # use a grid [0, 1, 2] which corresponds to
        # - no-spend -> forward pass should be zero
        # - spend input for the model -> should match the forward pass
        # - doubling the spend -> should be higher than the forward pass with the original spend
        channel_contributions_forward_pass_grid = (
            mmm_fitted.get_channel_contributions_forward_pass_grid(
                start=0, stop=2, num=3
            )
        )
        assert channel_contributions_forward_pass_grid[0].sum().item() == 0
        np.testing.assert_equal(
            actual=channel_contributions_forward_pass,
            desired=channel_contributions_forward_pass_grid[1].to_numpy(),
        )
        assert (
            channel_contributions_forward_pass_grid[2].to_numpy()
            >= channel_contributions_forward_pass
        ).all()

    def test_get_channel_contributions_forward_pass_grid_shapes(
        self, mmm_fitted: DelayedSaturatedMMM
    ) -> None:
        n_channels = len(mmm_fitted.channel_columns)
        data_range = mmm_fitted.X.shape[0]
        draws = 3
        chains = 2
        grid_size = 2
        contributions = mmm_fitted.get_channel_contributions_forward_pass_grid(
            start=0, stop=1.5, num=grid_size
        )
        assert contributions.shape == (
            grid_size,
            chains,
            draws,
            data_range,
            n_channels,
        )

    def test_bad_start_get_channel_contributions_forward_pass_grid(
        self, mmm_fitted: DelayedSaturatedMMM
    ) -> None:
        with pytest.raises(
            expected_exception=ValueError,
            match="start must be greater than or equal to 0.",
        ):
            mmm_fitted.get_channel_contributions_forward_pass_grid(
                start=-0.5, stop=1.5, num=2
            )

    @pytest.mark.parametrize(
        argnames="absolute_xrange",
        argvalues=[False, True],
        ids=["relative_xrange", "absolute_xrange"],
    )
    def test_plot_channel_contributions_grid(
        self, mmm_fitted: DelayedSaturatedMMM, absolute_xrange: bool
    ) -> None:
        fig = mmm_fitted.plot_channel_contributions_grid(
            start=0, stop=1.5, num=2, absolute_xrange=absolute_xrange
        )
        assert isinstance(fig, plt.Figure)

    def test_data_setter(self, toy_X, toy_y):
        base_delayed_saturated_mmm = BaseDelayedSaturatedMMM(
            date_column="date",
            channel_columns=["channel_1", "channel_2"],
            adstock_max_lag=4,
        )
        base_delayed_saturated_mmm.fit(
            X=toy_X, y=toy_y, target_accept=0.81, draws=100, chains=2, random_seed=rng
        )

        X_correct_ndarray = np.random.randint(low=0, high=100, size=(135, 2))
        y_correct_ndarray = np.random.randint(low=0, high=100, size=135)

        X_incorrect = "Incorrect data"
        y_incorrect = "Incorrect data"

        with pytest.raises(TypeError):
            base_delayed_saturated_mmm._data_setter(X_incorrect, toy_y)

        with pytest.raises(TypeError):
            base_delayed_saturated_mmm._data_setter(toy_X, y_incorrect)

        with pytest.raises(RuntimeError):
            X_wrong_df = pd.DataFrame(
                {"column1": np.random.rand(135), "column2": np.random.rand(135)}
            )
            base_delayed_saturated_mmm._data_setter(X_wrong_df, toy_y)

        try:
            base_delayed_saturated_mmm._data_setter(toy_X, toy_y)
        except Exception as e:
            pytest.fail(f"_data_setter failed with error {e}")

        try:
            base_delayed_saturated_mmm._data_setter(
                X_correct_ndarray, y_correct_ndarray
            )
        except Exception as e:
            pytest.fail(f"_data_setter failed with error {e}")

    def test_save_load(self, mmm_fitted):
        model = mmm_fitted

        model.save("test_save_load")
        model2 = BaseDelayedSaturatedMMM.load("test_save_load")
        assert model.date_column == model2.date_column
        assert model.control_columns == model2.control_columns
        assert model.channel_columns == model2.channel_columns
        assert model.adstock_max_lag == model2.adstock_max_lag
        assert model.validate_data == model2.validate_data
        assert model.yearly_seasonality == model2.yearly_seasonality
        assert model.model_config == model2.model_config
        assert model.sampler_config == model2.sampler_config
        os.remove("test_save_load")

    def test_fail_id_after_load(self, monkeypatch, toy_X, toy_y):
        # This is the new behavior for the property
        def mock_property(self):
            return "for sure not correct id"

        # Now create an instance of MyClass
        DSMMM = DelayedSaturatedMMM(
            date_column="date",
            channel_columns=["channel_1", "channel_2"],
            adstock_max_lag=4,
        )

        # Check that the property returns the new value
        DSMMM.fit(
            toy_X, toy_y, target_accept=0.81, draws=100, chains=2, random_seed=rng
        )
        DSMMM.save("test_model")
        # Apply the monkeypatch for the property
        monkeypatch.setattr(DelayedSaturatedMMM, "id", property(mock_property))
        with pytest.raises(
            ValueError,
            match="The file 'test_model' does not contain an inference data of the same model or configuration as 'DelayedSaturatedMMM'",
        ):
            DelayedSaturatedMMM.load("test_model")
        os.remove("test_model")

<<<<<<< HEAD

# Test cases for _get_distribution
=======
    @pytest.mark.parametrize(
        argnames="model_config",
        argvalues=[
            None,
            {
                "intercept": {"dist": "Normal", "kwargs": {"mu": 0, "sigma": 2}},
                "beta_channel": {
                    "dist": "HalfNormal",
                    "kwargs": {"sigma": np.array([0.4533017, 0.25488063])},
                },
                "alpha": {
                    "dist": "Beta",
                    "kwargs": {
                        "alpha": np.array([3, 3]),
                        "beta": np.array([3.55001301, 2.87092431]),
                    },
                },
                "lam": {
                    "dist": "Gamma",
                    "kwargs": {
                        "alpha": np.array([3, 3]),
                        "beta": np.array([4.12231653, 5.02896872]),
                    },
                },
                "likelihood": {
                    "dist": "StudentT",
                    "kwargs": {"nu": 3, "sigma": 2},
                },
                "gamma_control": {"dist": "Normal", "kwargs": {"mu": 0, "sigma": 2}},
                "gamma_fourier": {"dist": "Laplace", "kwargs": {"mu": 0, "b": 1}},
            },
        ],
        ids=["default_config", "custom_config"],
    )
    def test_model_config(
        self, model_config: Dict, toy_X: pd.DataFrame, toy_y: pd.Series
    ):
        # Create model instance with specified config
        model = DelayedSaturatedMMM(
            date_column="date",
            channel_columns=["channel_1", "channel_2"],
            adstock_max_lag=2,
            yearly_seasonality=2,
            model_config=model_config,
        )

        model.build_model(X=toy_X, y=toy_y.to_numpy())
        # Check for default configuration
        if model_config is None:
            # assert observed RV type, and priors of some/all free_RVs.
            assert isinstance(
                model.model.observed_RVs[0].owner.op, pm.Normal
            )  # likelihood
            # Add more asserts as needed for default configuration

        # Check for custom configuration
        else:
            # assert custom configuration is applied correctly
            assert isinstance(
                model.model.observed_RVs[0].owner.op, pm.StudentT
            )  # likelihood
            assert isinstance(
                model.model["beta_channel"].owner.op, pm.HalfNormal
            )  # beta_channel


>>>>>>> cf0a954f
def test_get_valid_distribution(mmm):
    normal_dist = mmm._get_distribution({"dist": "Normal"})
    assert normal_dist is pm.Normal


def test_get_invalid_distribution(mmm):
<<<<<<< HEAD
    with pytest.raises(ValueError) as excinfo:
        mmm._get_distribution({"dist": "NonExistentDist"})
    assert "does not exist in PyMC" in str(
        excinfo.value
    ), "A ValueError should be raised for non-existent distributions."


def test_create_likelihood_invalid_kwargs_structure(mmm):
    with pytest.raises(ValueError) as excinfo:
=======
    with pytest.raises(ValueError, match="does not exist in PyMC"):
        mmm._get_distribution({"dist": "NonExistentDist"})


def test_invalid_likelihood_type(mmm):
    with pytest.raises(
        ValueError,
        match="The distribution used for the likelihood is not allowed",
    ):
        mmm._create_likelihood_distribution(
            dist={"dist": "Cauchy", "kwargs": {"alpha": 2, "beta": 4}},
            mu=np.array([0]),
            observed=np.random.randn(100),
            dims="obs_dim",
        )


def test_create_likelihood_invalid_kwargs_structure(mmm):
    with pytest.raises(
        ValueError, match="either a dictionary with a 'dist' key or a numeric value"
    ):
>>>>>>> cf0a954f
        mmm._create_likelihood_distribution(
            dist={"dist": "Normal", "kwargs": {"sigma": "not a dictionary or numeric"}},
            mu=np.array([0]),
            observed=np.random.randn(100),
            dims="obs_dim",
        )
<<<<<<< HEAD
    assert "either a dictionary with a 'dist' key or a numeric value" in str(
        excinfo.value
    )


def test_create_likelihood_mu_in_top_level_kwargs(mmm):
    with pytest.raises(ValueError) as excinfo:
=======


def test_create_likelihood_mu_in_top_level_kwargs(mmm):
    with pytest.raises(
        ValueError, match="'mu' key is not allowed directly within 'kwargs'"
    ):
>>>>>>> cf0a954f
        mmm._create_likelihood_distribution(
            dist={"dist": "Normal", "kwargs": {"mu": 0, "sigma": 2}},
            mu=np.array([0]),
            observed=np.random.randn(100),
            dims="obs_dim",
<<<<<<< HEAD
        )
    assert "The 'mu' key is not allowed directly within 'kwargs'" in str(excinfo.value)
=======
        )
>>>>>>> cf0a954f
<|MERGE_RESOLUTION|>--- conflicted
+++ resolved
@@ -60,7 +60,6 @@
                 "alpha": np.array([3, 3]),
                 "beta": np.array([4.12231653, 5.02896872]),
             },
-<<<<<<< HEAD
         },
         "likelihood": {
             "dist": "Normal",
@@ -68,15 +67,6 @@
                 "sigma": {"dist": "HalfNormal", "kwargs": {"sigma": 2}},
             },
         },
-=======
-        },
-        "likelihood": {
-            "dist": "Normal",
-            "kwargs": {
-                "sigma": {"dist": "HalfNormal", "kwargs": {"sigma": 2}},
-            },
-        },
->>>>>>> cf0a954f
         "gamma_control": {"dist": "HalfNormal", "kwargs": {"mu": 0, "sigma": 2}},
         "gamma_fourier": {"dist": "HalfNormal", "kwargs": {"mu": 0, "b": 1}},
     }
@@ -525,10 +515,6 @@
             DelayedSaturatedMMM.load("test_model")
         os.remove("test_model")
 
-<<<<<<< HEAD
-
-# Test cases for _get_distribution
-=======
     @pytest.mark.parametrize(
         argnames="model_config",
         argvalues=[
@@ -595,24 +581,12 @@
             )  # beta_channel
 
 
->>>>>>> cf0a954f
 def test_get_valid_distribution(mmm):
     normal_dist = mmm._get_distribution({"dist": "Normal"})
     assert normal_dist is pm.Normal
 
 
 def test_get_invalid_distribution(mmm):
-<<<<<<< HEAD
-    with pytest.raises(ValueError) as excinfo:
-        mmm._get_distribution({"dist": "NonExistentDist"})
-    assert "does not exist in PyMC" in str(
-        excinfo.value
-    ), "A ValueError should be raised for non-existent distributions."
-
-
-def test_create_likelihood_invalid_kwargs_structure(mmm):
-    with pytest.raises(ValueError) as excinfo:
-=======
     with pytest.raises(ValueError, match="does not exist in PyMC"):
         mmm._get_distribution({"dist": "NonExistentDist"})
 
@@ -634,37 +608,21 @@
     with pytest.raises(
         ValueError, match="either a dictionary with a 'dist' key or a numeric value"
     ):
->>>>>>> cf0a954f
         mmm._create_likelihood_distribution(
             dist={"dist": "Normal", "kwargs": {"sigma": "not a dictionary or numeric"}},
             mu=np.array([0]),
             observed=np.random.randn(100),
             dims="obs_dim",
         )
-<<<<<<< HEAD
-    assert "either a dictionary with a 'dist' key or a numeric value" in str(
-        excinfo.value
-    )
-
-
-def test_create_likelihood_mu_in_top_level_kwargs(mmm):
-    with pytest.raises(ValueError) as excinfo:
-=======
 
 
 def test_create_likelihood_mu_in_top_level_kwargs(mmm):
     with pytest.raises(
         ValueError, match="'mu' key is not allowed directly within 'kwargs'"
     ):
->>>>>>> cf0a954f
         mmm._create_likelihood_distribution(
             dist={"dist": "Normal", "kwargs": {"mu": 0, "sigma": 2}},
             mu=np.array([0]),
             observed=np.random.randn(100),
             dims="obs_dim",
-<<<<<<< HEAD
-        )
-    assert "The 'mu' key is not allowed directly within 'kwargs'" in str(excinfo.value)
-=======
-        )
->>>>>>> cf0a954f
+        )