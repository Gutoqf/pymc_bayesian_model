#   Copyright 2024 The PyMC Labs Developers
#
#   Licensed under the Apache License, Version 2.0 (the "License");
#   you may not use this file except in compliance with the License.
#   You may obtain a copy of the License at
#
#       http://www.apache.org/licenses/LICENSE-2.0
#
#   Unless required by applicable law or agreed to in writing, software
#   distributed under the License is distributed on an "AS IS" BASIS,
#   WITHOUT WARRANTIES OR CONDITIONS OF ANY KIND, either express or implied.
#   See the License for the specific language governing permissions and
#   limitations under the License.
#   Copyright 2023 The PyMC Developers
#
#   Licensed under the Apache License, Version 2.0 (the "License");
#   you may not use this file except in compliance with the License.
#   You may obtain a copy of the License at
#
#       http://www.apache.org/licenses/LICENSE-2.0
#
#   Unless required by applicable law or agreed to in writing, software
#   distributed under the License is distributed on an "AS IS" BASIS,
#   WITHOUT WARRANTIES OR CONDITIONS OF ANY KIND, either express or implied.
#   See the License for the specific language governing permissions and
#   limitations under the License.

import hashlib
import json
import sys
import tempfile

import arviz as az
import numpy as np
import pandas as pd
import pymc as pm
import pytest
import xarray as xr

from pymc_marketing.model_builder import ModelBuilder, create_sample_kwargs


@pytest.fixture(scope="module")
def toy_X():
    x = np.linspace(start=0, stop=1, num=100)
    return pd.DataFrame({"input": x})


@pytest.fixture(scope="module")
def toy_y(toy_X):
    rng = np.random.default_rng(42)
    y = 5 * toy_X["input"] + 3
    y = y + rng.normal(0, 1, size=len(toy_X))
    y = pd.Series(y, name="output")
    return y


@pytest.fixture(scope="module")
def fitted_model_instance(toy_X):
    sampler_config = {
        "draws": 100,
        "tune": 100,
        "chains": 2,
        "target_accept": 0.95,
    }
    model_config = {
        "a": {"loc": 0, "scale": 10, "dims": ("numbers",)},
        "b": {"loc": 0, "scale": 10},
        "obs_error": 2,
    }
    model = ModelBuilderTest(
        model_config=model_config,
        sampler_config=sampler_config,
        test_parameter="test_parameter",
    )
    model.fit(
        toy_X,
        chains=1,
        draws=100,
        tune=100,
    )
    return model


@pytest.fixture(scope="module")
def not_fitted_model_instance():
    sampler_config = {"draws": 100, "tune": 100, "chains": 2, "target_accept": 0.95}
    model_config = {
        "a": {"loc": 0, "scale": 10, "dims": ("numbers",)},
        "b": {"loc": 0, "scale": 10},
        "obs_error": 2,
    }
    return ModelBuilderTest(
        model_config=model_config,
        sampler_config=sampler_config,
        test_parameter="test_paramter",
    )


class ModelBuilderTest(ModelBuilder):
    def __init__(self, model_config=None, sampler_config=None, test_parameter=None):
        self.test_parameter = test_parameter
        super().__init__(model_config=model_config, sampler_config=sampler_config)

    _model_type = "test_model"
    version = "0.1"

    def build_model(self, X: pd.DataFrame, y: pd.Series, model_config=None):
        coords = {"numbers": np.arange(len(X))}
        self._generate_and_preprocess_model_data(X, y)
        with pm.Model(coords=coords) as self.model:
            if model_config is None:
                model_config = self.default_model_config
            x = pm.Data("x", self.X["input"].values)
            y_data = pm.Data("y_data", self.y)

            # prior parameters
            a_loc = model_config["a"]["loc"]
            a_scale = model_config["a"]["scale"]
            b_loc = model_config["b"]["loc"]
            b_scale = model_config["b"]["scale"]
            obs_error = model_config["obs_error"]

            # priors
            a = pm.Normal("a", a_loc, sigma=a_scale, dims=model_config["a"]["dims"])
            b = pm.Normal("b", b_loc, sigma=b_scale)
            obs_error = pm.HalfNormal("σ_model_fmc", obs_error)

            # observed data
            pm.Normal("output", a + b * x, obs_error, shape=x.shape, observed=y_data)

    def create_idata_attrs(self):
        attrs = super().create_idata_attrs()
        attrs["test_parameter"] = json.dumps(self.test_parameter)

        return attrs

    @property
    def output_var(self):
        return "output"

    def _data_setter(self, X: pd.DataFrame, y: pd.Series = None):
        with self.model:
            pm.set_data({"x": X["input"].values})
            if y is not None:
                y = y.values if isinstance(y, pd.Series) else y
                pm.set_data({"y_data": y})

    @property
    def _serializable_model_config(self):
        return self.model_config

    def _generate_and_preprocess_model_data(self, X: pd.DataFrame, y: pd.Series):
        self.X = X
        self.y = y

    @property
    def default_model_config(self) -> dict:
        return {
            "a": {"loc": 0, "scale": 10, "dims": ("numbers",)},
            "b": {"loc": 0, "scale": 10},
            "obs_error": 2,
        }

    @property
    def default_sampler_config(self) -> dict:
        return {
            "draws": 1_000,
            "tune": 1_000,
            "chains": 3,
            "target_accept": 0.95,
        }


def test_model_and_sampler_config():
    default = ModelBuilderTest()
    assert default.model_config == default.default_model_config
    assert default.sampler_config == default.default_sampler_config

    nondefault = ModelBuilderTest(
        model_config={"obs_error": 3}, sampler_config={"draws": 42}
    )
    assert nondefault.model_config != nondefault.default_model_config
    assert nondefault.sampler_config != nondefault.default_sampler_config
    assert nondefault.model_config == default.model_config | {"obs_error": 3}
    assert nondefault.sampler_config == default.sampler_config | {"draws": 42}


def test_save_input_params(fitted_model_instance):
    assert fitted_model_instance.idata.attrs["test_parameter"] == '"test_parameter"'


def test_save_load(fitted_model_instance):
    rng = np.random.default_rng(42)
    temp = tempfile.NamedTemporaryFile(mode="w", encoding="utf-8", delete=False)
    fitted_model_instance.save(temp.name)
    test_builder2 = ModelBuilderTest.load(temp.name)

    assert fitted_model_instance.idata.groups() == test_builder2.idata.groups()
    assert fitted_model_instance.id == test_builder2.id
    assert fitted_model_instance.model_config == test_builder2.model_config
    assert fitted_model_instance.sampler_config == test_builder2.sampler_config

    x_pred = rng.uniform(low=0, high=1, size=100)
    prediction_data = pd.DataFrame({"input": x_pred})
    pred1 = fitted_model_instance.predict(prediction_data)
    pred2 = test_builder2.predict(prediction_data)
    assert pred1.shape == pred2.shape
    temp.close()


def test_initial_build_and_fit(fitted_model_instance, check_idata=True) -> ModelBuilder:
    if check_idata:
        assert fitted_model_instance.idata is not None
        assert "posterior" in fitted_model_instance.idata.groups()


def test_save_without_fit_raises_runtime_error():
    model_builder = ModelBuilderTest()
    match = "The model hasn't been fit yet"
    with pytest.raises(RuntimeError, match=match):
        model_builder.save("saved_model")


def test_empty_sampler_config_fit(toy_X, toy_y):
    sampler_config = {}
    model_builder = ModelBuilderTest(sampler_config=sampler_config)
    model_builder.idata = model_builder.fit(
        X=toy_X, y=toy_y, chains=1, draws=100, tune=100
    )
    assert model_builder.idata is not None
    assert "posterior" in model_builder.idata.groups()


def test_fit(fitted_model_instance):
    rng = np.random.default_rng(42)
    assert fitted_model_instance.idata is not None
    assert "posterior" in fitted_model_instance.idata.groups()
    assert fitted_model_instance.idata.posterior.sizes["draw"] == 100

    prediction_data = pd.DataFrame({"input": rng.uniform(low=0, high=1, size=100)})
    fitted_model_instance.predict(prediction_data)
    post_pred = fitted_model_instance.sample_posterior_predictive(
        prediction_data, extend_idata=True, combined=True
    )
    assert (
        post_pred[fitted_model_instance.output_var].shape[0]
        == prediction_data.input.shape[0]
    )


def test_fit_no_t(toy_X):
    model_builder = ModelBuilderTest()
    model_builder.idata = model_builder.fit(X=toy_X, chains=1, draws=100, tune=100)
    assert model_builder.model is not None
    assert model_builder.idata is not None
    assert "posterior" in model_builder.idata.groups()


def test_fit_dup_Y(toy_X, toy_y):
   
    toy_X = pd.concat((toy_X, toy_y), axis=1)
    model_builder = ModelBuilderTest()
<<<<<<< HEAD
=======

    with pytest.raises(ValueError) as excinfo:
        model_builder.fit(X=toy_X, chains=1, draws=100, tune=100)
>>>>>>> ae9ad284

    with pytest.raises(ValueError, match="X includes a column named 'output', which conflicts with the target variable."):
        model_builder.fit(X=toy_X, chains=1, draws=100, tune=100)


@pytest.mark.skipif(
    sys.platform == "win32",
    reason="Permissions for temp files not granted on windows CI.",
)
def test_predict(fitted_model_instance):
    rng = np.random.default_rng(42)
    x_pred = rng.uniform(low=0, high=1, size=100)
    prediction_data = pd.DataFrame({"input": x_pred})
    pred = fitted_model_instance.predict(prediction_data)
    # Perform elementwise comparison using numpy
    assert isinstance(pred, np.ndarray)
    assert len(pred) > 0


@pytest.mark.parametrize("combined", [True, False])
def test_sample_posterior_predictive(fitted_model_instance, combined):
    rng = np.random.default_rng(42)
    n_pred = 100
    x_pred = rng.uniform(low=0, high=1, size=n_pred)
    prediction_data = pd.DataFrame({"input": x_pred})
    pred = fitted_model_instance.sample_posterior_predictive(
        prediction_data, combined=combined, extend_idata=True
    )
    chains = fitted_model_instance.idata.sample_stats.sizes["chain"]
    draws = fitted_model_instance.idata.sample_stats.sizes["draw"]
    expected_shape = (n_pred, chains * draws) if combined else (chains, draws, n_pred)
    assert pred[fitted_model_instance.output_var].shape == expected_shape
    assert np.issubdtype(pred[fitted_model_instance.output_var].dtype, np.floating)


def test_model_config_formatting():
    model_config = {
        "a": {
            "loc": [0, 0],
            "scale": 10,
            "dims": [
                "x",
            ],
        },
    }
    model_builder = ModelBuilderTest()
    converted_model_config = model_builder._model_config_formatting(model_config)
    np.testing.assert_equal(converted_model_config["a"]["dims"], ("x",))
    np.testing.assert_equal(converted_model_config["a"]["loc"], np.array([0, 0]))


def test_id():
    model_builder = ModelBuilderTest()
    expected_id = hashlib.sha256(
        str(model_builder.model_config.values()).encode()
        + model_builder.version.encode()
        + model_builder._model_type.encode()
    ).hexdigest()[:16]

    assert model_builder.id == expected_id


@pytest.mark.parametrize("name", ["prior_predictive", "posterior_predictive"])
def test_sample_xxx_predictive_keeps_second(
    fitted_model_instance, toy_X, name: str
) -> None:
    rng = np.random.default_rng(42)
    method_name = f"sample_{name}"
    method = getattr(fitted_model_instance, method_name)

    X_pred = toy_X

    kwargs = {
        "X_pred": X_pred,
        "combined": False,
        "extend_idata": True,
        "random_seed": rng,
    }
    first_sample = method(**kwargs)
    second_sample = method(**kwargs)

    with pytest.raises(AssertionError):
        xr.testing.assert_allclose(first_sample, second_sample)

    sample = getattr(fitted_model_instance.idata, name)
    xr.testing.assert_allclose(sample, second_sample)


def test_prediction_kwarg(fitted_model_instance, toy_X):
    result = fitted_model_instance.sample_posterior_predictive(
        toy_X,
        extend_idata=True,
        predictions=True,
    )
    assert "predictions" in fitted_model_instance.idata
    assert "predictions_constant_data" in fitted_model_instance.idata

    assert isinstance(result, xr.Dataset)


def test_fit_after_prior_keeps_prior(toy_X, toy_y):
    model = ModelBuilderTest()
    model.sample_prior_predictive(toy_X)
    assert "prior" in model.idata
    assert "prior_predictive" in model.idata

    model.fit(X=toy_X, y=toy_y, chains=1, draws=100, tune=100)
    assert "prior" in model.idata
    assert "prior_predictive" in model.idata


def test_second_fit(toy_X, toy_y):
    model = ModelBuilderTest()

    model.fit(X=toy_X, y=toy_y, chains=1, draws=100, tune=100)
    assert "posterior" in model.idata
    id_before = id(model.idata)
    assert "fit_data" in model.idata

    model.fit(X=toy_X, y=toy_y, chains=1, draws=100, tune=100)
    id_after = id(model.idata)

    assert id_before != id_after


class InsufficientModel(ModelBuilder):
    def __init__(
        self, model_config=None, sampler_config=None, new_parameter=None
    ) -> None:
        super().__init__(model_config=model_config, sampler_config=sampler_config)
        self.new_parameter = new_parameter

    def _data_setter(self, X: pd.DataFrame, y: pd.Series = None) -> None:
        pass

    def build_model(self, X: pd.DataFrame, y: pd.Series, model_config=None) -> None:
        with pm.Model() as self.model:
            intercept = pm.Normal("intercept")
            sigma = pm.HalfNormal("sigma")

            pm.Normal("output", mu=intercept, sigma=sigma, observed=y)

    @property
    def output_var(self) -> str:
        return "output"

    @property
    def default_model_config(self) -> dict:
        return {}

    @property
    def default_sampler_config(self) -> dict:
        return {}

    def _generate_and_preprocess_model_data(
        self,
        X,
        y,
    ) -> None:
        pass

    def _serializable_model_config(self) -> dict[str, int | float | dict]:
        return {}


def test_insufficient_attrs() -> None:
    model = InsufficientModel()

    X_pred = [1, 2, 3]

    match = "__init__ has parameters that are not in the attrs"
    with pytest.raises(ValueError, match=match):
        model.sample_prior_predictive(X_pred=X_pred)


def test_incorrect_set_idata_attrs_override() -> None:
    class IncorrectSetAttrs(InsufficientModel):
        def create_idata_attrs(self) -> dict:
            return {"new_parameter": self.new_parameter}

    model = IncorrectSetAttrs()

    X_pred = [1, 2, 3]

    match = "Missing required keys in attrs"
    with pytest.raises(ValueError, match=match):
        model.sample_prior_predictive(X_pred=X_pred)


@pytest.mark.parametrize(
    "sampler_config, fit_kwargs, expected",
    [
        (
            {},
            {
                "progressbar": None,
                "random_seed": None,
            },
            {
                "progressbar": True,
            },
        ),
        (
            {
                "random_seed": 52,
                "progressbar": False,
            },
            {
                "progressbar": None,
                "random_seed": None,
            },
            {
                "progressbar": False,
                "random_seed": 52,
            },
        ),
        (
            {
                "random_seed": 52,
                "progressbar": True,
            },
            {
                "progressbar": False,
                "random_seed": 42,
            },
            {
                "progressbar": False,
                "random_seed": 42,
            },
        ),
    ],
    ids=[
        "no_sampler_config/defaults",
        "use_sampler_config",
        "override_sampler_config",
    ],
)
def test_create_sample_kwargs(sampler_config, fit_kwargs, expected) -> None:
    sampler_config_before = sampler_config.copy()
    assert create_sample_kwargs(sampler_config, **fit_kwargs) == expected

    # Doesn't override
    assert sampler_config_before == sampler_config


def create_int_seed():
    return 42


def create_rng_seed():
    return np.random.default_rng(42)


@pytest.mark.parametrize(
    "create_random_seed",
    [
        create_int_seed,
        create_rng_seed,
    ],
    ids=["int", "rng"],
)
def test_fit_random_seed_reproducibility(toy_X, toy_y, create_random_seed) -> None:
    sampler_config = {
        "chains": 1,
        "draws": 10,
        "tune": 5,
    }
    model = ModelBuilderTest(sampler_config=sampler_config)

    idata = model.fit(toy_X, toy_y, random_seed=create_random_seed())
    idata2 = model.fit(toy_X, toy_y, random_seed=create_random_seed())

    assert idata.posterior.equals(idata2.posterior)

    sizes = idata.posterior.sizes
    assert sizes["chain"] == 1
    assert sizes["draw"] == 10


def test_fit_sampler_config_seed_reproducibility(toy_X, toy_y) -> None:
    sampler_config = {
        "chains": 1,
        "draws": 10,
        "tune": 5,
        "random_seed": 42,
    }
    model = ModelBuilderTest(sampler_config=sampler_config)

    idata = model.fit(toy_X, toy_y)
    idata2 = model.fit(toy_X, toy_y)

    assert idata.posterior.equals(idata2.posterior)


def test_fit_sampler_config_with_rng_fails(mocker, toy_X, toy_y) -> None:
    def mock_sample(*args, **kwargs):
        idata = pm.sample_prior_predictive(10)
        return az.InferenceData(posterior=idata.prior)

    mocker.patch("pymc.sample", mock_sample)
    sampler_config = {
        "chains": 1,
        "draws": 10,
        "tune": 5,
        "random_seed": np.random.default_rng(42),
    }
    model = ModelBuilderTest(sampler_config=sampler_config)

    match = "Object of type Generator is not JSON serializable"
    with pytest.raises(TypeError, match=match):
        model.fit(toy_X, toy_y)<|MERGE_RESOLUTION|>--- conflicted
+++ resolved
@@ -258,15 +258,8 @@
 
 
 def test_fit_dup_Y(toy_X, toy_y):
-   
     toy_X = pd.concat((toy_X, toy_y), axis=1)
     model_builder = ModelBuilderTest()
-<<<<<<< HEAD
-=======
-
-    with pytest.raises(ValueError) as excinfo:
-        model_builder.fit(X=toy_X, chains=1, draws=100, tune=100)
->>>>>>> ae9ad284
 
     with pytest.raises(ValueError, match="X includes a column named 'output', which conflicts with the target variable."):
         model_builder.fit(X=toy_X, chains=1, draws=100, tune=100)
