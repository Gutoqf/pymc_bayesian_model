import json
from pathlib import Path
from typing import Any, Dict, List, Optional, Union

import arviz as az
import matplotlib.pyplot as plt
import numpy as np
import numpy.typing as npt
import pandas as pd
import pymc as pm
import seaborn as sns
from pytensor.tensor import TensorVariable
from xarray import DataArray, Dataset

from pymc_marketing.mmm.base import MMM
from pymc_marketing.mmm.preprocessing import MaxAbsScaleChannels, MaxAbsScaleTarget
from pymc_marketing.mmm.transformers import geometric_adstock, logistic_saturation
from pymc_marketing.mmm.utils import (
<<<<<<< HEAD
    apply_sklearn_transformer_across_dim,
=======
    apply_sklearn_transformer_across_date,
>>>>>>> 2f2d8144
    generate_fourier_modes,
)
from pymc_marketing.mmm.validating import ValidateControlColumns

__all__ = ["DelayedSaturatedMMM"]


class BaseDelayedSaturatedMMM(MMM):
    _model_type = "DelayedSaturatedMMM"
    version = "0.0.2"

    def __init__(
        self,
        date_column: str,
        channel_columns: List[str],
        adstock_max_lag: int,
        model_config: Optional[Dict] = None,
        sampler_config: Optional[Dict] = None,
        validate_data: bool = True,
        control_columns: Optional[List[str]] = None,
        yearly_seasonality: Optional[int] = None,
        **kwargs,
    ) -> None:
        """Media Mix Model with delayed adstock and logistic saturation class (see [1]_).

        Parameters
        ----------
        date_column : str
            Column name of the date variable.
        channel_columns : List[str]
            Column names of the media channel variables.
        model_config : Dictionary, optional
            dictionary of parameters that initialise model configuration. Class-default defined by the user default_model_config method.
        sampler_config : Dictionary, optional
            dictionary of parameters that initialise sampler configuration. Class-default defined by the user default_sampler_config method.
        validate_data : bool, optional
            Whether to validate the data before fitting to model, by default True.
        control_columns : Optional[List[str]], optional
            Column names of control variables to be added as additional regressors, by default None
        adstock_max_lag : int, optional
            Number of lags to consider in the adstock transformation, by default 4
        yearly_seasonality : Optional[int], optional
            Number of Fourier modes to model yearly seasonality, by default None.

        References
        ----------
        .. [1] Jin, Yuxue, et al. “Bayesian methods for media mix modeling with carryover and shape effects.” (2017).
        """
        self.control_columns = control_columns
        self.adstock_max_lag = adstock_max_lag
        self.yearly_seasonality = yearly_seasonality
        self.date_column = date_column
        self.validate_data = validate_data

        super().__init__(
            date_column=date_column,
            channel_columns=channel_columns,
            model_config=model_config,
            sampler_config=sampler_config,
            adstock_max_lag=adstock_max_lag,
        )

    @property
    def default_sampler_config(self) -> Dict:
        return {}

    @property
    def output_var(self):
        """Defines target variable for the model"""
        return "y"

    def _generate_and_preprocess_model_data(  # type: ignore
        self, X: Union[pd.DataFrame, pd.Series], y: Union[pd.Series, np.ndarray]
    ) -> None:
        """
        Applies preprocessing to the data before fitting the model.
        if validate is True, it will check if the data is valid for the model.
        sets self.model_coords based on provided dataset

        Parameters
        ----------
        X : Union[pd.DataFrame, pd.Series], shape (n_obs, n_features)
        y : Union[pd.Series, np.ndarray], shape (n_obs,)
        """
        date_data = X[self.date_column]
        channel_data = X[self.channel_columns]

        self.coords_mutable: Dict[str, Any] = {
            "date": date_data,
        }
        coords: Dict[str, Any] = {
            "channel": self.channel_columns,
        }

        new_X_dict = {
            self.date_column: date_data,
        }
        X_data = pd.DataFrame.from_dict(new_X_dict)
        X_data = pd.concat([X_data, channel_data], axis=1)
        control_data: Optional[Union[pd.DataFrame, pd.Series]] = None
        if self.control_columns is not None:
            control_data = X[self.control_columns]
            coords["control"] = self.control_columns
            X_data = pd.concat([X_data, control_data], axis=1)

        fourier_features: Optional[pd.DataFrame] = None
        if self.yearly_seasonality is not None:
            fourier_features = self._get_fourier_models_data(X=X)
            self.fourier_columns = fourier_features.columns
            coords["fourier_mode"] = fourier_features.columns.to_numpy()
            X_data = pd.concat([X_data, fourier_features], axis=1)

        self.model_coords = coords
        if self.validate_data:
            self.validate("X", X_data)
            self.validate("y", y)
        self.preprocessed_data: Dict[str, Union[pd.DataFrame, pd.Series]] = {
            "X": self.preprocess("X", X_data),  # type: ignore
            "y": self.preprocess("y", y),  # type: ignore
        }
        self.X: pd.DataFrame = X_data
        self.y: Union[pd.Series, np.ndarray] = y

    def _save_input_params(self, idata) -> None:
        """Saves input parameters to the attrs of idata."""
        idata.attrs["date_column"] = json.dumps(self.date_column)
        idata.attrs["control_columns"] = json.dumps(self.control_columns)
        idata.attrs["channel_columns"] = json.dumps(self.channel_columns)
        idata.attrs["adstock_max_lag"] = json.dumps(self.adstock_max_lag)
        idata.attrs["validate_data"] = json.dumps(self.validate_data)
        idata.attrs["yearly_seasonality"] = json.dumps(self.yearly_seasonality)

    def _create_likelihood_distribution(
        self,
        dist: Dict,
        mu: TensorVariable,
        observed: Union[np.ndarray, pd.Series],
        dims: str,
    ) -> TensorVariable:
        """
        Create and return a likelihood distribution for the model.

        This method prepares the distribution and its parameters as specified in the
        configuration dictionary, validates them, and constructs the likelihood
        distribution using PyMC.

        Parameters
        ----------
        dist : Dict
            A configuration dictionary that must contain a 'dist' key with the name of
            the distribution and a 'kwargs' key with parameters for the distribution.
        observed : Union[np.ndarray, pd.Series]
            The observed data to which the likelihood distribution will be fitted.
        dims : str
            The dimensions of the data.

        Returns
        -------
        TensorVariable
            The likelihood distribution constructed with PyMC.

        Raises
        ------
        ValueError
            If 'kwargs' key is missing in `dist`, or the parameter configuration does
            not contain 'dist' and 'kwargs' keys, or if 'mu' is present in the nested
            'kwargs'
        """
        allowed_distributions = [
            "Normal",
            "StudentT",
            "Laplace",
            "Logistic",
            "LogNormal",
            "Wald",
            "TruncatedNormal",
            "Gamma",
            "AsymmetricLaplace",
            "VonMises",
        ]

        if dist["dist"] not in allowed_distributions:
            raise ValueError(
                f"The distribution used for the likelihood is not allowed. Please, use one of the following distributions: {allowed_distributions}."
            )

        # Validate that 'kwargs' is present and is a dictionary
        if "kwargs" not in dist or not isinstance(dist["kwargs"], dict):
            raise ValueError(
                "The 'kwargs' key must be present in the 'dist' dictionary and be a dictionary itself."
            )

        if "mu" in dist["kwargs"]:
            raise ValueError(
                "The 'mu' key is not allowed directly within 'kwargs' of the main distribution as it is reserved."
            )

        parameter_distributions = {}
        for param, param_config in dist["kwargs"].items():
            # Check if param_config is a dictionary with a 'dist' key
            if isinstance(param_config, dict) and "dist" in param_config:
                # Prepare nested distribution
                if "kwargs" not in param_config:
                    raise ValueError(
                        f"The parameter configuration for '{param}' must contain 'kwargs'."
                    )

                parameter_distributions[param] = self._get_distribution(
                    dist=param_config
                )(**param_config["kwargs"], name=f"likelihood_{param}")
            elif isinstance(param_config, (int, float)):
                # Use the value directly
                parameter_distributions[param] = param_config
            else:
                raise ValueError(
                    f"Invalid parameter configuration for '{param}'. It must be either a dictionary with a 'dist' key or a numeric value."
                )

        # Extract the likelihood distribution name and instantiate it
        likelihood_dist_name = dist["dist"]
        likelihood_dist = self._get_distribution(dist={"dist": likelihood_dist_name})

        return likelihood_dist(
            name=self.output_var,
            mu=mu,
            observed=observed,
            dims=dims,
            **parameter_distributions,
        )

    def build_model(
        self,
        X: pd.DataFrame,
        y: Union[pd.Series, np.ndarray],
        **kwargs,
    ) -> None:
        """
        Builds a probabilistic model using PyMC for marketing mix modeling.

        The model incorporates channels, control variables, and Fourier components, applying
        adstock and saturation transformations to the channel data. The final model is
        constructed with multiple factors contributing to the response variable.

        Parameters
        ----------
        X : pd.DataFrame
            The input data for the model, which should include columns for channels,
            control variables (if applicable), and Fourier components (if applicable).

        y : Union[pd.Series, np.ndarray]
            The target/response variable for the modeling.

        **kwargs : dict
            Additional keyword arguments that might be required by underlying methods or utilities.

        Attributes Set
        ---------------
        model : pm.Model
            The PyMC model object containing all the defined stochastic and deterministic variables.

        Examples
        --------
        custom_config = {
            'intercept': {'dist': 'Normal', 'kwargs': {'mu': 0, 'sigma': 2}},
            'beta_channel': {'dist': 'LogNormal', 'kwargs': {'mu': 1, 'sigma': 3}},
            'alpha': {'dist': 'Beta', 'kwargs': {'alpha': 1, 'beta': 3}},
            'lam': {'dist': 'Gamma', 'kwargs': {'alpha': 3, 'beta': 1}},
            'likelihood': {'dist': 'Normal',
                'kwargs': {'sigma': {'dist': 'HalfNormal', 'kwargs': {'sigma': 2}}}
            },
            'gamma_control': {'dist': 'Normal', 'kwargs': {'mu': 0, 'sigma': 2}},
            'gamma_fourier': {'dist': 'Laplace', 'kwargs': {'mu': 0, 'b': 1}}
        }

        model = DelayedSaturatedMMM(
                    date_column="date_week",
                    channel_columns=["x1", "x2"],
                    control_columns=[
                        "event_1",
                        "event_2",
                        "t",
                    ],
                    adstock_max_lag=8,
                    yearly_seasonality=2,
                    model_config=custom_config,
                )
        """

        self.intercept_dist = self._get_distribution(
            dist=self.model_config["intercept"]
        )
        self.beta_channel_dist = self._get_distribution(
            dist=self.model_config["beta_channel"]
        )
        self.lam_dist = self._get_distribution(dist=self.model_config["lam"])
        self.alpha_dist = self._get_distribution(dist=self.model_config["alpha"])
        self.gamma_control_dist = self._get_distribution(
            dist=self.model_config["gamma_control"]
        )
        self.gamma_fourier_dist = self._get_distribution(
            dist=self.model_config["gamma_fourier"]
        )

        self._generate_and_preprocess_model_data(X, y)
        with pm.Model(
            coords=self.model_coords,
            coords_mutable=self.coords_mutable,
        ) as self.model:
            channel_data_ = pm.MutableData(
                name="channel_data",
                value=self.preprocessed_data["X"][self.channel_columns],
                dims=("date", "channel"),
            )

            target_ = pm.MutableData(
                name="target",
                value=self.preprocessed_data["y"],
                dims="date",
            )

            intercept = self.intercept_dist(
                name="intercept", **self.model_config["intercept"]["kwargs"]
            )

            beta_channel = self.beta_channel_dist(
                name="beta_channel",
                **self.model_config["beta_channel"]["kwargs"],
                dims=("channel",),
            )
            alpha = self.alpha_dist(
                name="alpha",
                dims="channel",
                **self.model_config["alpha"]["kwargs"],
            )
            lam = self.lam_dist(
                name="lam",
                dims="channel",
                **self.model_config["lam"]["kwargs"],
            )

            channel_adstock = pm.Deterministic(
                name="channel_adstock",
                var=geometric_adstock(
                    x=channel_data_,
                    alpha=alpha,
                    l_max=self.adstock_max_lag,
                    normalize=True,
                    axis=0,
                ),
                dims=("date", "channel"),
            )
            channel_adstock_saturated = pm.Deterministic(
                name="channel_adstock_saturated",
                var=logistic_saturation(x=channel_adstock, lam=lam),
                dims=("date", "channel"),
            )
            channel_contributions = pm.Deterministic(
                name="channel_contributions",
                var=channel_adstock_saturated * beta_channel,
                dims=("date", "channel"),
            )

            mu_var = intercept + channel_contributions.sum(axis=-1)
            if (
                self.control_columns is not None
                and len(self.control_columns) > 0
                and all(
                    column in self.preprocessed_data["X"].columns
                    for column in self.control_columns
                )
            ):
                gamma_control = self.gamma_control_dist(
                    name="gamma_control",
                    dims="control",
                    **self.model_config["gamma_control"]["kwargs"],
                )

                control_data_ = pm.MutableData(
                    name="control_data",
                    value=self.preprocessed_data["X"][self.control_columns],
                    dims=("date", "control"),
                )

                control_contributions = pm.Deterministic(
                    name="control_contributions",
                    var=control_data_ * gamma_control,
                    dims=("date", "control"),
                )

                mu_var += control_contributions.sum(axis=-1)
            if (
                hasattr(self, "fourier_columns")
                and self.fourier_columns is not None
                and len(self.fourier_columns) > 0
                and all(
                    column in self.preprocessed_data["X"].columns
                    for column in self.fourier_columns
                )
            ):
                fourier_data_ = pm.MutableData(
                    name="fourier_data",
                    value=self.preprocessed_data["X"][self.fourier_columns],
                    dims=("date", "fourier_mode"),
                )

                gamma_fourier = self.gamma_fourier_dist(
                    name="gamma_fourier",
                    dims="fourier_mode",
                    **self.model_config["gamma_fourier"]["kwargs"],
                )

                fourier_contribution = pm.Deterministic(
                    name="fourier_contributions",
                    var=fourier_data_ * gamma_fourier,
                    dims=("date", "fourier_mode"),
                )

                mu_var += fourier_contribution.sum(axis=-1)

            mu = pm.Deterministic(name="mu", var=mu_var, dims="date")

            self._create_likelihood_distribution(
                dist=self.model_config["likelihood"],
                mu=mu,
                observed=target_,
                dims="date",
            )

    @property
    def default_model_config(self) -> Dict:
        return {
            "intercept": {"dist": "Normal", "kwargs": {"mu": 0, "sigma": 2}},
            "beta_channel": {"dist": "HalfNormal", "kwargs": {"sigma": 2}},
            "alpha": {"dist": "Beta", "kwargs": {"alpha": 1, "beta": 3}},
            "lam": {"dist": "Gamma", "kwargs": {"alpha": 3, "beta": 1}},
            "likelihood": {
                "dist": "Normal",
                "kwargs": {
                    "sigma": {"dist": "HalfNormal", "kwargs": {"sigma": 2}},
                },
            },
            "gamma_control": {"dist": "Normal", "kwargs": {"mu": 0, "sigma": 2}},
            "gamma_fourier": {"dist": "Laplace", "kwargs": {"mu": 0, "b": 1}},
        }

    def _get_fourier_models_data(self, X) -> pd.DataFrame:
        """Generates fourier modes to model seasonality.

        References
        ----------
        https://www.pymc.io/projects/examples/en/latest/time_series/Air_passengers-Prophet_with_Bayesian_workflow.html
        """
        if self.yearly_seasonality is None:
            raise ValueError("yearly_seasonality must be specified.")
        date_data: pd.Series = pd.to_datetime(
            arg=X[self.date_column], format="%Y-%m-%d"
        )
        periods: npt.NDArray[np.float_] = date_data.dt.dayofyear.to_numpy() / 365.25
        return generate_fourier_modes(
            periods=periods,
            n_order=self.yearly_seasonality,
        )

    def channel_contributions_forward_pass(
        self, channel_data: npt.NDArray[np.float_]
    ) -> npt.NDArray[np.float_]:
        """Evaluate the channel contribution for a given channel data and a fitted model, ie. the forward pass.
        Parameters
        ----------
        channel_data : array-like
            Input channel data. Result of all the preprocessing steps.
        Returns
        -------
        array-like
            Transformed channel data.
        """
        alpha_posterior = self.fit_result["alpha"].to_numpy()

        lam_posterior = self.fit_result["lam"].to_numpy()
        lam_posterior_expanded = np.expand_dims(a=lam_posterior, axis=2)

        beta_channel_posterior = self.fit_result["beta_channel"].to_numpy()
        beta_channel_posterior_expanded = np.expand_dims(
            a=beta_channel_posterior, axis=2
        )

        geometric_adstock_posterior = geometric_adstock(
            x=channel_data,
            alpha=alpha_posterior,
            l_max=self.adstock_max_lag,
            normalize=True,
            axis=0,
        )

        logistic_saturation_posterior = logistic_saturation(
            x=geometric_adstock_posterior,
            lam=lam_posterior_expanded,
        )

        channel_contribution_forward_pass = (
            beta_channel_posterior_expanded * logistic_saturation_posterior
        )
        return channel_contribution_forward_pass.eval()

    @property
    def _serializable_model_config(self) -> Dict[str, Any]:
        def ndarray_to_list(d: Dict) -> Dict:
            new_d = d.copy()  # Copy the dictionary to avoid mutating the original one
            for key, value in new_d.items():
                if isinstance(value, np.ndarray):
                    new_d[key] = value.tolist()
                elif isinstance(value, dict):
                    new_d[key] = ndarray_to_list(value)
            return new_d

        serializable_config = self.model_config.copy()
        return ndarray_to_list(serializable_config)

    @classmethod
    def load(cls, fname: str):
        """
        Creates a DelayedSaturatedMMM instance from a file,
        instantiating the model with the saved original input parameters.
        Loads inference data for the model.

        Parameters
        ----------
        fname : string
            This denotes the name with path from where idata should be loaded from.

        Returns
        -------
        Returns an instance of DelayedSaturatedMMM.

        Raises
        ------
        ValueError
            If the inference data that is loaded doesn't match with the model.
        """

        filepath = Path(str(fname))
        idata = az.from_netcdf(filepath)
        model_config = cls._model_config_formatting(
            json.loads(idata.attrs["model_config"])
        )
        model = cls(
            date_column=json.loads(idata.attrs["date_column"]),
            control_columns=json.loads(idata.attrs["control_columns"]),
            channel_columns=json.loads(idata.attrs["channel_columns"]),
            adstock_max_lag=json.loads(idata.attrs["adstock_max_lag"]),
            validate_data=json.loads(idata.attrs["validate_data"]),
            yearly_seasonality=json.loads(idata.attrs["yearly_seasonality"]),
            model_config=model_config,
            sampler_config=json.loads(idata.attrs["sampler_config"]),
        )
        model.idata = idata
        dataset = idata.fit_data.to_dataframe()
        X = dataset.drop(columns=[model.output_var])
        y = dataset[model.output_var].values
        model.build_model(X, y)
        # All previously used data is in idata.
        if model.id != idata.attrs["id"]:
            raise ValueError(
                f"The file '{fname}' does not contain an inference data of the same model or configuration as '{cls._model_type}'"
            )

        return model

    def _data_setter(
        self,
        X: Union[np.ndarray, pd.DataFrame],
        y: Optional[Union[np.ndarray, pd.Series]] = None,
    ) -> None:
        """
        Sets new data in the model.

        This function accepts data in various formats and sets them into the
        model using the PyMC's `set_data` method. The data corresponds to the
        channel data and the target.

        Parameters
        ----------
        X : Union[np.ndarray, pd.DataFrame]
            Data for the channel. It can be a numpy array or pandas DataFrame.
            If it's a DataFrame, the columns corresponding to self.channel_columns
            are used. If it's an ndarray, it's used directly.
        y : Union[np.ndarray, pd.Series], optional
            Target data. It can be a numpy array or a pandas Series.
            If it's a Series, its values are used. If it's an ndarray, it's used
            directly. The default is None.

        Raises
        ------
        RuntimeError
            If the data for the channel is not provided in `X`.
        TypeError
            If `X` is not a pandas DataFrame or a numpy array, or
            if `y` is not a pandas Series or a numpy array and is not None.

        Returns
        -------
        None
        """
        if not isinstance(X, pd.DataFrame):
            msg = "X must be a pandas DataFrame in order to access the columns"
            raise TypeError(msg)

        new_channel_data: Optional[np.ndarray] = None
        coords = {"date": X[self.date_column].to_numpy()}

        try:
            new_channel_data = X[self.channel_columns].to_numpy()
        except KeyError as e:
            raise RuntimeError("New data must contain channel_data!", e)

        def identity(x):
            return x

        channel_transformation = (
            identity
            if not hasattr(self, "channel_transformer")
            else self.channel_transformer.transform
        )
<<<<<<< HEAD

        data: Dict[str, Union[np.ndarray, Any]] = {
            "channel_data": channel_transformation(new_channel_data)
        }

=======

        data: Dict[str, Union[np.ndarray, Any]] = {
            "channel_data": channel_transformation(new_channel_data)
        }

>>>>>>> 2f2d8144
        if self.control_columns is not None:
            control_data = X[self.control_columns].to_numpy()
            control_transformation = (
                identity
                if not hasattr(self, "control_transformer")
                else self.control_transformer.transform
            )
            data["control_data"] = control_transformation(control_data)

        if hasattr(self, "fourier_columns"):
            data["fourier_data"] = self._get_fourier_models_data(X)

        if y is not None:
            if isinstance(y, pd.Series):
                data[
                    "target"
                ] = y.to_numpy()  # convert Series to numpy array explicitly
            elif isinstance(y, np.ndarray):
                data["target"] = y
            else:
                raise TypeError("y must be either a pandas Series or a numpy array")
        else:
            dtype = self.preprocessed_data["y"].dtype  # type: ignore
            data["target"] = np.zeros(X.shape[0], dtype=dtype)  # type: ignore

        with self.model:
            pm.set_data(data, coords=coords)

    @classmethod
    def _model_config_formatting(cls, model_config: Dict) -> Dict:
        """
        Because of json serialization, model_config values that were originally tuples or numpy are being encoded as lists.
        This function converts them back to tuples and numpy arrays to ensure correct id encoding.
        """

        def format_nested_dict(d: Dict) -> Dict:
            for key, value in d.items():
                if isinstance(value, dict):
                    d[key] = format_nested_dict(value)
                elif isinstance(value, list):
                    # Check if the key is "dims" to convert it to tuple
                    if key == "dims":
                        d[key] = tuple(value)
                    # Convert all other lists to numpy arrays
                    else:
                        d[key] = np.array(value)
            return d

        return format_nested_dict(model_config.copy())


class DelayedSaturatedMMM(
    MaxAbsScaleTarget,
    MaxAbsScaleChannels,
    ValidateControlColumns,
    BaseDelayedSaturatedMMM,
):
    ...

    def channel_contributions_forward_pass(
        self, channel_data: npt.NDArray[np.float_]
    ) -> npt.NDArray[np.float_]:
        """Evaluate the channel contribution for a given channel data and a fitted model, ie. the forward pass.
        We return the contribution in the original scale of the target variable.
        Parameters
        ----------
        channel_data : array-like
            Input channel data. Result of all the preprocessing steps.
        Returns
        -------
        array-like
            Transformed channel data.
        """
        channel_contribution_forward_pass = super().channel_contributions_forward_pass(
            channel_data=channel_data
        )
        target_transformed_vectorized = np.vectorize(
            self.target_transformer.inverse_transform,
            excluded=[1, 2],
            signature="(m, n) -> (m, n)",
        )
        return target_transformed_vectorized(channel_contribution_forward_pass)

    def get_channel_contributions_forward_pass_grid(
        self, start: float, stop: float, num: int
    ) -> DataArray:
        """Generate a grid of scaled channel contributions for a given grid of share values.
        Parameters
        ----------
        start : float
            Start of the grid. It must be equal or greater than 0.
        stop : float
            End of the grid. It must be greater than start.
        num : int
            Number of points in the grid.
        Returns
        -------
        DataArray
            Grid of channel contributions.
        """
        if start < 0:
            raise ValueError("start must be greater than or equal to 0.")

        share_grid = np.linspace(start=start, stop=stop, num=num)

        channel_contributions = []
        for delta in share_grid:
            channel_data = (
                delta * self.preprocessed_data["X"][self.channel_columns].to_numpy()
            )
            channel_contribution_forward_pass = self.channel_contributions_forward_pass(
                channel_data=channel_data
            )
            channel_contributions.append(channel_contribution_forward_pass)
        return DataArray(
            data=np.array(channel_contributions),
            dims=("delta", "chain", "draw", "date", "channel"),
            coords={
                "delta": share_grid,
                "date": self.X[self.date_column],
                "channel": self.channel_columns,
            },
        )

    def plot_channel_contributions_grid(
        self,
        start: float,
        stop: float,
        num: int,
        absolute_xrange: bool = False,
        **plt_kwargs: Any,
    ) -> plt.Figure:
        """Plots a grid of scaled channel contributions for a given grid of share values.
        Parameters
        ----------
        start : float
            Start of the grid. It must be equal or greater than 0.
        stop : float
            End of the grid. It must be greater than start.
        num : int
            Number of points in the grid.
        absolute_xrange : bool, optional
            If True, the x-axis is in absolute values (input units), otherwise it is in
            relative percentage values, by default False.
        Returns
        -------
        plt.Figure
            Plot of grid of channel contributions.
        """
        share_grid = np.linspace(start=start, stop=stop, num=num)
        contributions = self.get_channel_contributions_forward_pass_grid(
            start=start, stop=stop, num=num
        )

        fig, ax = plt.subplots(**plt_kwargs)

        for i, channel in enumerate(self.channel_columns):
            channel_contribution_total = contributions.sel(channel=channel).sum(
                dim="date"
            )

            hdi_contribution = az.hdi(ary=channel_contribution_total).x

            total_channel_input = self.X[channel].sum()
            x_range = (
                total_channel_input * share_grid if absolute_xrange else share_grid
            )

            ax.fill_between(
                x=x_range,
                y1=hdi_contribution[:, 0],
                y2=hdi_contribution[:, 1],
                color=f"C{i}",
                label=f"{channel} $94\%$ HDI contribution",  # noqa: W605
                alpha=0.4,
            )

            sns.lineplot(
                x=x_range,
                y=channel_contribution_total.mean(dim=("chain", "draw")),
                color=f"C{i}",
                marker="o",
                label=f"{channel} contribution mean",
                ax=ax,
            )
            if absolute_xrange:
                ax.axvline(
                    x=total_channel_input,
                    color=f"C{i}",
                    linestyle="--",
                    label=f"{channel} current total input",
                )

        if not absolute_xrange:
            ax.axvline(x=1, color="black", linestyle="--", label=r"$\delta = 1$")

        ax.legend(loc="center left", bbox_to_anchor=(1, 0.5))
        x_label = "input" if absolute_xrange else r"$\delta$"
        ax.set(
            title="Channel contribution as a function of cost share",
            xlabel=x_label,
            ylabel="contribution",
        )
        return fig

<<<<<<< HEAD
    def new_spends_contributions(
        self,
        spends: np.ndarray,
        one_time: bool = True,
        spends_leading_up: Optional[np.ndarray] = None,
        prior: bool = False,
        original_scale: bool = True,
    ) -> DataArray:
        """Return the upcoming contributions for a given spend.

        Parameters
        ----------
        spends : np.ndarray
            Array of spends for each channel
        one_time : bool, optional
            Whether the spends are one time (at start of period) or constant (over period), by default True (one time)
        spends_leading_up : np.array, optional
            Array of spends for each channel leading up to the spends, by default None (no spends leading up)
        prior : bool, optional
            Whether to use the prior or posterior, by default False (posterior)

        Returns
        -------
        DataArray
            Upcoming contributions for each channel


        """
        if spends_leading_up is None:
            spends_leading_up = np.zeros_like(spends)

        if len(spends) != len(self.channel_columns):
            raise ValueError("spends must be the same length as the number of channels")

        if len(spends_leading_up) != len(self.channel_columns):
            raise ValueError(
                "spends_leading_up must be the same length as the number of channels"
            )

        spends_leading_up = np.tile(spends_leading_up, self.adstock_max_lag).reshape(
            self.adstock_max_lag, -1
        )

        spends = (
            np.vstack(
                [spends, np.zeros((self.adstock_max_lag, len(self.channel_columns)))]
            )
            if one_time
            else np.ones((self.adstock_max_lag + 1, len(self.channel_columns))) * spends
        )

        new_data = np.vstack(
            [
                spends_leading_up,
                spends,
            ]
        )

        new_data = (
            self.channel_transformer.transform(new_data) if not prior else new_data
        )

        idata: Dataset = self.fit_result if not prior else self.prior

        coords = {
            "weeks_since_spend": np.arange(
                -self.adstock_max_lag, self.adstock_max_lag + 1
            ),
            "channel": self.channel_columns,
        }
        with pm.Model(coords=coords):
            alpha = pm.Uniform("alpha", lower=0, upper=1, dims=("channel",))
            lam = pm.HalfFlat("lam", dims=("channel",))
            beta_channel = pm.HalfFlat("beta_channel", dims=("channel",))

            channel_adstock = geometric_adstock(
                x=new_data,
                alpha=alpha,
                l_max=self.adstock_max_lag,
                normalize=True,
                axis=0,
            )
            channel_adstock_saturated = logistic_saturation(x=channel_adstock, lam=lam)
            pm.Deterministic(
                name="channel_contributions",
                var=channel_adstock_saturated * beta_channel,
                dims=("weeks_since_spend", "channel"),
            )

            samples = pm.sample_posterior_predictive(
                idata,
                var_names=["channel_contributions"],
            )

        channel_contributions = samples.posterior_predictive["channel_contributions"]

        if original_scale:
            channel_contributions = apply_sklearn_transformer_across_dim(
                data=channel_contributions,
                func=self.get_target_transformer().inverse_transform,
                dim_name="weeks_since_spend",
                combined=False,
            )

        return channel_contributions

    def plot_new_spends_contributions(
        self,
        amount_spent: float,
        ax: Optional[plt.Axes] = None,
        one_time: bool = True,
        ylabel: str = "Sales",
        idx=None,
        channels: Optional[List[str]] = None,
        prior: bool = False,
        original_scale: bool = True,
    ) -> plt.Axes:
        ax = ax or plt.gca()
        total_channels = len(self.channel_columns)
        contributions = self.new_spends_contributions(
            np.ones(total_channels) * amount_spent,
            one_time=one_time,
            spends_leading_up=np.ones(total_channels) * amount_spent,
            prior=prior,
            original_scale=original_scale,
        )

        contributions_groupby = contributions.to_series().groupby(
            level=["weeks_since_spend", "channel"]
        )

        idx = idx or pd.IndexSlice[0:]

        quantiles = [0.025, 0.975]
        conf = (
            contributions_groupby.quantile(quantiles)
            .unstack("channel")
            .unstack()
            .loc[idx]
        )

        channels = channels or self.channel_columns  # type: ignore
        lower, upper = quantiles
        for channel in channels:  # type: ignore
            ax.fill_between(
                conf.index,
                conf[channel][lower],
                conf[channel][upper],
                label=f"{channel} {100 * (upper - lower):.0f}% CI",
                alpha=0.5,
            )
        mean = contributions_groupby.mean().unstack("channel").loc[idx, channels]
        color = [f"C{i}" for i in range(len(channels))]  # type: ignore
        mean.add_suffix(" mean").plot(ax=ax, color=color, alpha=0.75)
        ax.legend().set_title("Channel")
        ax.set(
            xlabel="Weeks since spend",
            ylabel=ylabel,
            title=f"Upcoming sales for {amount_spent:.02f} spend",
        )
        return ax

=======
>>>>>>> 2f2d8144
    def _validate_data(self, X, y=None):
        return X

    def sample_posterior_predictive(
        self,
        X_pred,
        extend_idata: bool = True,
        combined: bool = True,
        include_last_observations: bool = False,
        original_scale: bool = True,
        **sample_posterior_predictive_kwargs,
    ):
        """
        Sample from the model's posterior predictive distribution.

        Parameters
        ---------
        X_pred : array, shape (n_pred, n_features)
            The input data used for prediction.
        extend_idata : Boolean determining whether the predictions should be added to inference data object.
            Defaults to True.
        combined: Combine chain and draw dims into sample. Won't work if a dim named sample already exists.
            Defaults to True.
        include_last_observations: Boolean determining whether to include the last observations of the training
            data in order to carry over costs with the adstock transformation.
            Assumes that X_pred are the next predictions following the training data.
            Defaults to False.
        original_scale: Boolean determining whether to return the predictions in the original scale of the target variable.
            Defaults to True.
        **sample_posterior_predictive_kwargs: Additional arguments to pass to pymc.sample_posterior_predictive

        Returns
        -------
        posterior_predictive_samples : DataArray, shape (n_pred, samples)
            Posterior predictive samples for each input X_pred
        """
        if include_last_observations:
            X_pred = pd.concat(
                [self.X.iloc[-self.adstock_max_lag :, :], X_pred], axis=0
            ).sort_values(by=self.date_column)

        self._data_setter(X_pred)

        with self.model:  # sample with new input data
            post_pred = pm.sample_posterior_predictive(
                self.idata, **sample_posterior_predictive_kwargs
            )
            if extend_idata:
                self.idata.extend(post_pred, join="right")  # type: ignore

        posterior_predictive_samples = az.extract(
            post_pred, "posterior_predictive", combined=combined
        )

        if include_last_observations:
            posterior_predictive_samples = posterior_predictive_samples.isel(
                date=slice(self.adstock_max_lag, None)
            )

        if original_scale:
<<<<<<< HEAD
            posterior_predictive_samples = apply_sklearn_transformer_across_dim(
                data=posterior_predictive_samples,
                func=self.get_target_transformer().inverse_transform,
                dim_name="date",
=======
            posterior_predictive_samples = apply_sklearn_transformer_across_date(
                data=posterior_predictive_samples,
                func=self.get_target_transformer().inverse_transform,
>>>>>>> 2f2d8144
                combined=combined,
            )

        return posterior_predictive_samples<|MERGE_RESOLUTION|>--- conflicted
+++ resolved
@@ -16,11 +16,7 @@
 from pymc_marketing.mmm.preprocessing import MaxAbsScaleChannels, MaxAbsScaleTarget
 from pymc_marketing.mmm.transformers import geometric_adstock, logistic_saturation
 from pymc_marketing.mmm.utils import (
-<<<<<<< HEAD
     apply_sklearn_transformer_across_dim,
-=======
-    apply_sklearn_transformer_across_date,
->>>>>>> 2f2d8144
     generate_fourier_modes,
 )
 from pymc_marketing.mmm.validating import ValidateControlColumns
@@ -644,19 +640,10 @@
             if not hasattr(self, "channel_transformer")
             else self.channel_transformer.transform
         )
-<<<<<<< HEAD
 
         data: Dict[str, Union[np.ndarray, Any]] = {
             "channel_data": channel_transformation(new_channel_data)
         }
-
-=======
-
-        data: Dict[str, Union[np.ndarray, Any]] = {
-            "channel_data": channel_transformation(new_channel_data)
-        }
-
->>>>>>> 2f2d8144
         if self.control_columns is not None:
             control_data = X[self.control_columns].to_numpy()
             control_transformation = (
@@ -862,7 +849,6 @@
         )
         return fig
 
-<<<<<<< HEAD
     def new_spends_contributions(
         self,
         spends: np.ndarray,
@@ -1025,8 +1011,6 @@
         )
         return ax
 
-=======
->>>>>>> 2f2d8144
     def _validate_data(self, X, y=None):
         return X
 
@@ -1087,16 +1071,10 @@
             )
 
         if original_scale:
-<<<<<<< HEAD
             posterior_predictive_samples = apply_sklearn_transformer_across_dim(
                 data=posterior_predictive_samples,
                 func=self.get_target_transformer().inverse_transform,
                 dim_name="date",
-=======
-            posterior_predictive_samples = apply_sklearn_transformer_across_date(
-                data=posterior_predictive_samples,
-                func=self.get_target_transformer().inverse_transform,
->>>>>>> 2f2d8144
                 combined=combined,
             )
 
