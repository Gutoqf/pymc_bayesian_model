--- conflicted
+++ resolved
@@ -15,11 +15,8 @@
     delayed_adstock,
     geometric_adstock,
     logistic_saturation,
-<<<<<<< HEAD
     michaelis_menten,
     scale_preserving_logistic_saturation,
-=======
->>>>>>> 06b111eb
     tanh_saturation,
     tanh_saturation_baselined,
     weibull_adstock,
