import re
from unittest.mock import Mock, patch

import numpy as np
import pandas as pd
import pymc as pm
import pytest
from sklearn.base import BaseEstimator, TransformerMixin
from sklearn.pipeline import FunctionTransformer, Pipeline

from pymc_marketing.mmm.base import MMM
from pymc_marketing.mmm.preprocessing import (
    preprocessing_method_X,
    preprocessing_method_y,
)
from pymc_marketing.mmm.validating import validation_method_X, validation_method_y

seed: int = sum(map(ord, "pymc_marketing"))
rng: np.random.Generator = np.random.default_rng(seed=seed)


@pytest.fixture(scope="module")
def toy_X() -> pd.DataFrame:
    date_data: pd.DatetimeIndex = pd.date_range(
        start="2019-06-01", end="2021-12-31", freq="W-MON"
    )
    n: int = date_data.size

    return pd.DataFrame(
        data={
            "date": date_data,
            "channel_1": rng.integers(low=0, high=400, size=n),
            "channel_2": rng.integers(low=0, high=50, size=n),
            "control_1": rng.gamma(shape=1000, scale=500, size=n),
            "control_2": rng.gamma(shape=100, scale=5, size=n),
            "other_column_1": rng.integers(low=0, high=100, size=n),
            "other_column_2": rng.normal(loc=0, scale=1, size=n),
        }
    )


@pytest.fixture(scope="module")
def toy_y(toy_X) -> pd.Series:
    return pd.Series(rng.integers(low=0, high=100, size=toy_X.shape[0]), name="y")


@pytest.fixture(scope="module")
def toy_mmm(request, toy_X, toy_y):
    channel_columns = request.param["channel_columns"]

    class ToyMMM(MMM):
        def __init__(self, *args, **kwargs):
            super().__init__(*args, **kwargs)
            self.X = None
            self.y = None
            self.preprocessed_data = {"X": None, "y": None}

        def build_model(*args, **kwargs):
            pass

        def generate_and_preprocess_model_data(self, X, y):
            self.validate("X", X)
            self.validate("y", y)
            self.preprocessed_data["X"] = self.preprocess("X", X)
            self.preprocessed_data["y"] = self.preprocess("y", y)
            self.X = X
            self.y = y

        @property
        def default_model_config(self):
            pass

        @property
        def default_sampler_config(self):
            pass

        def _data_setter(self, X, y=None):
            pass

        def _serializable_model_config(self):
            pass

        @validation_method_X
        def toy_validation_X(self, data):
            pd.testing.assert_frame_equal(data, toy_X)
            return None

        @validation_method_y
        def toy_validation_y(self, data):
            pd.testing.assert_series_equal(data, toy_y)
            return None

        @preprocessing_method_X
        def toy_preprocessing_X(self, data):
            pd.testing.assert_frame_equal(data, toy_X)
            return data

        @preprocessing_method_y
        def toy_preprocessing_y(self, data):
            pd.testing.assert_series_equal(data, toy_y)
            return data

    return ToyMMM(
        date_column="date",
        channel_columns=channel_columns,
    )


class TestMMM:
    @patch("pymc_marketing.mmm.base.MMM.validate_target")
    @patch("pymc_marketing.mmm.base.MMM.validate_date_col")
    @patch("pymc_marketing.mmm.base.MMM.validate_channel_columns")
    @pytest.mark.parametrize(
        "toy_mmm",
        [
            {"channel_columns": ["channel_1"]},
            {"channel_columns": ["channel_1", "channel_2"]},
        ],
        indirect=True,
    )
    def test_init(
        self,
        validate_channel_columns,
        validate_date_col,
        validate_target,
        toy_mmm,
        toy_X,
        toy_y,
    ) -> None:

<<<<<<< HEAD
    @pytest.mark.parametrize(
        argnames="func_plot_name, kwargs_plot",
        argvalues=[
            ("plot_prior_predictive", {"samples": 3}),
            ("plot_posterior_predictive", {}),
            ("plot_posterior_predictive", {"original_scale": True}),
            ("plot_components_contributions", {}),
            ("plot_channel_parameter", {"param_name": "alpha"}),
            ("plot_contribution_curves", {"estimators": True}),
            ("plot_channel_contribution_share_hdi", {"hdi_prob": 0.95}),
            ("plot_grouped_contribution_breakdown_over_time", {}),
            (
                "plot_grouped_contribution_breakdown_over_time",
                {
                    "stack_groups": {"controls": ["control_1"]},
                    "original_scale": True,
                    "area_kwargs": {"alpha": 0.5},
                },
            ),
        ],
    )
    def test_plots(
        self,
        plotting_mmm,
        func_plot_name,
        kwargs_plot,
    ) -> None:
        func = plotting_mmm.__getattribute__(func_plot_name)
        result = func(**kwargs_plot)

        if func_plot_name == "plot_contribution_curves":
            assert isinstance(result, tuple)
            assert isinstance(result[0], plt.Figure)
            assert isinstance(result[1], pd.DataFrame)
        else:
            assert isinstance(result, plt.Figure)
=======
        validate_channel_columns.configure_mock(_tags={"validation_X": True})
        validate_date_col.configure_mock(_tags={"validation_X": True})
        validate_target.configure_mock(_tags={"validation_y": True})
        toy_mmm.generate_and_preprocess_model_data(toy_X, toy_y)
        pd.testing.assert_frame_equal(toy_mmm.X, toy_X)
        pd.testing.assert_frame_equal(toy_mmm.preprocessed_data["X"], toy_X)
        pd.testing.assert_series_equal(toy_mmm.y, toy_y)
        pd.testing.assert_series_equal(toy_mmm.preprocessed_data["y"], toy_y)
        validate_target.assert_called_once_with(toy_mmm, toy_y)
        validate_date_col.assert_called_once_with(toy_mmm, toy_X)
        validate_channel_columns.assert_called_once_with(toy_mmm, toy_X)


@pytest.fixture(scope="module")
def test_mmm():
    class ToyMMM(MMM):
        mock_method1 = Mock()
        mock_method2 = Mock()
        validation_methods = [(mock_method1,), (mock_method2,)]

        def __init__(self, *args, **kwargs):
            super().__init__(*args, **kwargs)
            self.X = None
            self.y = None
            self.preprocessed_data = {"X": None, "y": None}

        def build_model(self, toy_X, *args, **kwargs):
            with pm.Model() as self.model:
                intercept = pm.Normal("intercept", mu=0, sigma=1)
                sigma = pm.HalfNormal("sigma", sigma=1)
                slope = pm.Normal("slope", mu=0, sigma=1)
                mu = intercept + slope
                pm.Normal("y", mu=mu, sigma=sigma)

        def generate_and_preprocess_model_data(self, toy_X, toy_y):
            self.validate("X", toy_X)
            self.validate("y", toy_y)
            self.preprocessed_data["X"] = self.preprocess("X", toy_X)
            self.preprocessed_data["y"] = self.preprocess("y", toy_y)
            self.X = toy_X
            self.y = toy_y

        @property
        def default_model_config(self):
            return {"model": "model"}

        @property
        def default_sampler_config(self):
            return {"draws": 1000, "tune": 1000}

        @property
        def output_var(self):
            return "y"

        def _data_setter(self, X, y=None):
            pass

        @property
        def _serializable_model_config(self):
            return {"model": "model"}

    return ToyMMM(date_column="date", channel_columns=["channel_1"])


class MyScaler(BaseEstimator, TransformerMixin):
    def __init__(self, factor=1):
        self.factor = factor

    def fit(self, X, y=None):
        return self  # Nothing happens in fit, so just return self

    def transform(self, X):
        return X * self.factor


def test_validate_and_preprocess(toy_X, toy_y, test_mmm):

    test_mmm

    test_mmm.validate("X", toy_X)
    test_mmm.mock_method1.assert_called_once_with(test_mmm, toy_X)

    test_mmm.validate("y", toy_y)
    test_mmm.mock_method2.assert_called_once_with(test_mmm, toy_y)

    with pytest.raises(ValueError, match="Target must be either 'X' or 'y'"):
        test_mmm.validate("invalid", toy_X)
    with pytest.raises(ValueError, match="Target must be either 'X' or 'y'"):
        test_mmm.preprocess("invalid", toy_X)


def test_get_target_transformer_when_set(test_mmm):
    # Arrange
    mmm = test_mmm
    expected_transformer = Pipeline(steps=[("your_step", MyScaler(10))])
    mmm.target_transformer = expected_transformer

    # Act
    actual_transformer = mmm.get_target_transformer()

    # Assert
    assert actual_transformer == expected_transformer


def test_get_target_transformer_when_not_set(test_mmm):
    # Arrange
    mmm = test_mmm
    if hasattr(mmm, "target_transformer"):
        del mmm.target_transformer
    # Act
    actual_transformer = mmm.get_target_transformer()

    # Assert
    assert isinstance(actual_transformer, Pipeline)
    assert isinstance(actual_transformer.named_steps["scaler"], FunctionTransformer)


def test_calling_prior_predictive_before_fit_raises_error(test_mmm, toy_X, toy_y):
    # Arrange
    test_mmm.idata = None
    with pytest.raises(
        RuntimeError,
        match=re.escape("The model hasn't been fit yet, call .fit() first"),
    ):
        test_mmm.prior_predictive


def test_calling_fit_result_before_fit_raises_error(test_mmm, toy_X, toy_y):
    # Arrange
    test_mmm.idata = None
    with pytest.raises(
        RuntimeError,
        match=re.escape("The model hasn't been fit yet, call .fit() first"),
    ):
        test_mmm.fit_result
    test_mmm.fit(toy_X, toy_y)
    test_mmm.fit_result
    assert test_mmm.idata is not None
    assert "posterior" in test_mmm.idata
>>>>>>> 0e60bb49
<|MERGE_RESOLUTION|>--- conflicted
+++ resolved
@@ -128,44 +128,6 @@
         toy_y,
     ) -> None:
 
-<<<<<<< HEAD
-    @pytest.mark.parametrize(
-        argnames="func_plot_name, kwargs_plot",
-        argvalues=[
-            ("plot_prior_predictive", {"samples": 3}),
-            ("plot_posterior_predictive", {}),
-            ("plot_posterior_predictive", {"original_scale": True}),
-            ("plot_components_contributions", {}),
-            ("plot_channel_parameter", {"param_name": "alpha"}),
-            ("plot_contribution_curves", {"estimators": True}),
-            ("plot_channel_contribution_share_hdi", {"hdi_prob": 0.95}),
-            ("plot_grouped_contribution_breakdown_over_time", {}),
-            (
-                "plot_grouped_contribution_breakdown_over_time",
-                {
-                    "stack_groups": {"controls": ["control_1"]},
-                    "original_scale": True,
-                    "area_kwargs": {"alpha": 0.5},
-                },
-            ),
-        ],
-    )
-    def test_plots(
-        self,
-        plotting_mmm,
-        func_plot_name,
-        kwargs_plot,
-    ) -> None:
-        func = plotting_mmm.__getattribute__(func_plot_name)
-        result = func(**kwargs_plot)
-
-        if func_plot_name == "plot_contribution_curves":
-            assert isinstance(result, tuple)
-            assert isinstance(result[0], plt.Figure)
-            assert isinstance(result[1], pd.DataFrame)
-        else:
-            assert isinstance(result, plt.Figure)
-=======
         validate_channel_columns.configure_mock(_tags={"validation_X": True})
         validate_date_col.configure_mock(_tags={"validation_X": True})
         validate_target.configure_mock(_tags={"validation_y": True})
@@ -304,5 +266,4 @@
     test_mmm.fit(toy_X, toy_y)
     test_mmm.fit_result
     assert test_mmm.idata is not None
-    assert "posterior" in test_mmm.idata
->>>>>>> 0e60bb49
+    assert "posterior" in test_mmm.idata