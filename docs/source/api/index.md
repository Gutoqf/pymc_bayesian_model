--- conflicted
+++ resolved
@@ -13,9 +13,6 @@
   model_config
   model_builder
   prior
-<<<<<<< HEAD
   product_incrementality
-=======
   mlflow
->>>>>>> 3126ae08
 ```