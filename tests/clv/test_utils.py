--- conflicted
+++ resolved
@@ -89,17 +89,10 @@
 
     model_config = {
         # Narrow Gaussian centered at MLE params from lifetimes ParetoNBDFitter
-<<<<<<< HEAD
-        "r_prior": Prior("DiracDelta", c=0.5534),
-        "alpha_prior": Prior("DiracDelta", c=10.5802),
-        "s_prior": Prior("DiracDelta", c=0.6061),
-        "beta_prior": Prior("DiracDelta", c=11.6562),
-=======
         "r_prior": Prior("DiracDelta", c=0.560),
         "alpha_prior": Prior("DiracDelta", c=10.591),
         "s_prior": Prior("DiracDelta", c=0.550),
         "beta_prior": Prior("DiracDelta", c=9.756),
->>>>>>> a8bb7816
     }
     pnbd_model = ParetoNBDModel(
         data=test_summary_data,
@@ -917,9 +910,6 @@
 
         # assert max_quartile_range = 4 returns a range function for three labels
         frequency = _rfm_quartile_labels("f_quartile", 4)
-<<<<<<< HEAD
-        assert frequency == range(1, 4)
-=======
         assert frequency == range(1, 4)
 
 
@@ -1027,5 +1017,4 @@
 
     assert all(dates == date_index)
     np.testing.assert_allclose(actual, actual_trans)
-    np.testing.assert_allclose(predicted, expected_trans, rtol=1e-2)
->>>>>>> a8bb7816
+    np.testing.assert_allclose(predicted, expected_trans, rtol=1e-2)