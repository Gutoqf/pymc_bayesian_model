--- conflicted
+++ resolved
@@ -9,14 +9,9 @@
 
 from pymc_marketing.mmm.lift_test import (
     MissingLiftTestError,
-<<<<<<< HEAD
+    NonMonotonicLiftError,
     add_lift_measurements_to_likelihood,
-=======
-    NonMonotonicLiftError,
-    add_logistic_empirical_lift_measurements_to_likelihood,
-    add_menten_empirical_lift_measurements_to_likelihood,
     check_increasing_assumption,
->>>>>>> a89bd931
     index_variable,
     indices_from_lift_tests,
     lift_test_indices,
